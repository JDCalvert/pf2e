import { isObject } from "@util";

/**
 * Encapsulates logic to determine if a modifier should be active or not for a specific roll based
 * on a list of string values. This will often be based on traits, but that is not required - sneak
 * attack could be an option that is not a trait.
 * @category PF2
 */
class PredicatePF2e extends Array<PredicateStatement> {
    /** Is the predicate data structurally valid? */
    readonly isValid: boolean;

    constructor(...statements: PredicateStatement[] | [PredicateStatement[]]) {
        super(...(Array.isArray(statements[0]) ? statements[0] : (statements as PredicateStatement[])));
        this.isValid = PredicatePF2e.isValid(this);
    }

    /** Structurally validate the predicates */
    static isValid(statements: unknown): statements is PredicateStatement[] {
        return this.isArray(statements);
    }

    /** Is this an array of predicatation statements? */
    static override isArray(statements: unknown): statements is PredicateStatement[] {
        return super.isArray(statements) && statements.every((s) => StatementValidator.isStatement(s));
    }

    /** Test if the given predicate passes for the given list of options. */
    static test(predicate: PredicateStatement[] = [], options: Set<string> | string[]): boolean {
        return predicate instanceof PredicatePF2e
            ? predicate.test(options)
            : new PredicatePF2e(...predicate).test(options);
    }

    /** Test this predicate against a domain of discourse */
    test(options: Set<string> | string[]): boolean {
        if (this.length === 0) {
            return true;
        } else if (!this.isValid) {
            console.warn("PF2e System | The provided predicate set is malformed.");
            return false;
        }

        const domain = options instanceof Set ? options : new Set(options);
        return this.every((s) => this.#isTrue(s, domain));
    }

    toObject(): RawPredicate {
        return deepClone([...this]);
    }

    clone(): PredicatePF2e {
        return new PredicatePF2e(this.toObject());
    }

    /** Is the provided statement true? */
    #isTrue(statement: PredicateStatement, domain: Set<string>): boolean {
        return (
            (typeof statement === "string" && domain.has(statement)) ||
            (StatementValidator.isBinaryOp(statement) && this.#testBinaryOp(statement, domain)) ||
            (StatementValidator.isCompound(statement) && this.#testCompound(statement, domain))
        );
    }

<<<<<<< HEAD
    private testBinaryOp(statement: BinaryOperation, domain: Set<string>): boolean {
        const operator = Object.keys(statement)[0];

        // Allow for tests of partial statements against numeric values
        // E.g., `{ "gt": ["actor:level", 5] }` would match against "actor:level:6" and "actor:level:7"
        const [left, right] = Object.values(statement)[0];
        const domainArray = Array.from(domain);
        const leftValues = StatementValidator.isMathOperation(left)
            ? this.resolveMathOperation(left, domain)
            : typeof left === "number" || !Number.isNaN(Number(left))
            ? [Number(left)]
            : domainArray.flatMap((d) => (d.startsWith(left) ? Number(/:(-?\d+)$/.exec(d)?.[1]) : []));
        const rightValues = StatementValidator.isMathOperation(right)
            ? this.resolveMathOperation(right, domain)
            : typeof right === "number" || !Number.isNaN(Number(right))
            ? [Number(right)]
            : domainArray.flatMap((d) => (d.startsWith(right) ? Number(/:(-?\d+)$/.exec(d)?.[1]) : []));

        switch (operator) {
            case "eq":
                return leftValues.some((l) => rightValues.every((r) => l === r));
            case "gt":
                return leftValues.some((l) => rightValues.every((r) => l > r));
            case "gte":
                return leftValues.some((l) => rightValues.every((r) => l >= r));
            case "lt":
                return leftValues.some((l) => rightValues.every((r) => l < r));
            case "lte":
                return leftValues.some((l) => rightValues.every((r) => l <= r));
            default:
                console.warn("PF2e System | Malformed binary operation encounter");
                return false;
        }
    }

    private resolveMathOperation(statement: MathOperation, domain: Set<string>): number[] {
        const operator = Object.keys(statement)[0];

        const [left, right] = Object.values(statement)[0];
        const domainArray = Array.from(domain);
        const leftValues = domainArray.flatMap((d) => (d.startsWith(left) ? Number(/:(-?\d+)$/.exec(d)?.[1]) : []));
        const rightValues =
            typeof right === "number"
                ? [right]
                : domainArray.flatMap((d) => (d.startsWith(right) ? Number(/:(-?\d+)$/.exec(d)?.[1]) : []));

        switch (operator) {
            case "add":
                return leftValues.flatMap((l) => rightValues.flatMap((r) => l + r));
            case "sub":
                return leftValues.flatMap((l) => rightValues.flatMap((r) => l - r));
            case "mult":
                return leftValues.flatMap((l) => rightValues.flatMap((r) => l * r));
            case "div":
                return leftValues.flatMap((l) => rightValues.flatMap((r) => l / r));
            default:
                console.warn("PF2e System | Malformed math operation encounter");
                return [];
=======
    #testBinaryOp(statement: BinaryOperation, domain: Set<string>): boolean {
        if ("eq" in statement) {
            return domain.has(`${statement.eq[0]}:${statement.eq[1]}`);
        } else {
            const operator = Object.keys(statement)[0];

            // Allow for tests of partial statements against numeric values
            // E.g., `{ "gt": ["actor:level", 5] }` would match against "actor:level:6" and "actor:level:7"
            const [left, right] = Object.values(statement)[0];
            const domainArray = Array.from(domain);
            const getValues = (operand: string | number): number[] => {
                const maybeNumber = Number(operand);
                if (!Number.isNaN(maybeNumber)) return [maybeNumber];
                const pattern = new RegExp(String.raw`^${operand}:([^:]+)$`);
                return domainArray.map((s) => Number(pattern.exec(s)?.[1] || NaN)).filter((v) => !Number.isNaN(v));
            };
            const leftValues = getValues(left);
            const rightValues = getValues(right);

            switch (operator) {
                case "gt":
                    return leftValues.some((l) => rightValues.every((r) => l > r));
                case "gte":
                    return leftValues.some((l) => rightValues.every((r) => l >= r));
                case "lt":
                    return leftValues.some((l) => rightValues.every((r) => l < r));
                case "lte":
                    return leftValues.some((l) => rightValues.every((r) => l <= r));
                default:
                    console.warn("PF2e System | Malformed binary operation encountered");
                    return false;
            }
>>>>>>> e9e57534
        }
    }

    /** Is the provided compound statement true? */
    #testCompound(statement: Exclude<PredicateStatement, Atom>, domain: Set<string>): boolean {
        return (
            ("and" in statement && statement.and.every((subProp) => this.#isTrue(subProp, domain))) ||
            ("nand" in statement && !statement.nand.every((subProp) => this.#isTrue(subProp, domain))) ||
            ("or" in statement && statement.or.some((subProp) => this.#isTrue(subProp, domain))) ||
            ("xor" in statement && statement.xor.filter((subProp) => this.#isTrue(subProp, domain)).length === 1) ||
            ("nor" in statement && !statement.nor.some((subProp) => this.#isTrue(subProp, domain))) ||
            ("not" in statement && !this.#isTrue(statement.not, domain)) ||
            ("if" in statement && !(this.#isTrue(statement.if, domain) && !this.#isTrue(statement.then, domain)))
        );
    }
}

class StatementValidator {
    static isStatement(statement: unknown): statement is PredicateStatement {
        return statement instanceof Object
            ? this.isCompound(statement) || this.isBinaryOp(statement)
            : typeof statement === "string"
            ? this.isAtomic(statement)
            : false;
    }

    static isAtomic(statement: unknown): statement is Atom {
        return (typeof statement === "string" && statement.length > 0) || this.isBinaryOp(statement);
    }

    static #binaryOperators = new Set(["eq", "gt", "gte", "lt", "lte"]);

    static isBinaryOp(statement: unknown): statement is BinaryOperation {
        if (!isObject(statement)) return false;
        const entries = Object.entries(statement);
        if (entries.length > 1) return false;
        const [operator, operands]: [string, unknown] = entries[0];
        return (
            this.#binaryOperators.has(operator) &&
            Array.isArray(operands) &&
            operands.length === 2 &&
            typeof operands[0] === "string" &&
            (["string", "number"].includes(typeof operands[1]) || this.isMathOperation(operands[1]))
        );
    }

    private static mathOperators = new Set(["add", "sub", "mult", "div"]);

    static isMathOperation(statement: unknown): statement is MathOperation {
        if (!isObject(statement)) return false;
        const entries = Object.entries(statement);
        if (entries.length > 1) return false;
        const [operator, operands]: [string, unknown] = entries[0];
        return (
            this.mathOperators.has(operator) &&
            Array.isArray(operands) &&
            operands.length === 2 &&
            typeof operands[0] === "string" &&
            ["string", "number"].includes(typeof operands[1])
        );
    }

    static isCompound(statement: unknown): statement is CompoundStatement {
        return (
            isObject(statement) &&
            (this.isAnd(statement) ||
                this.isOr(statement) ||
                this.isNand(statement) ||
                this.isXor(statement) ||
                this.isNor(statement) ||
                this.isNot(statement) ||
                this.isIf(statement))
        );
    }

    static isAnd(statement: { and?: unknown }): statement is Conjunction {
        return (
            Object.keys(statement).length === 1 &&
            Array.isArray(statement.and) &&
            statement.and.every((subProp) => this.isStatement(subProp))
        );
    }

    static isNand(statement: { nand?: unknown }): statement is AlternativeDenial {
        return (
            Object.keys(statement).length === 1 &&
            Array.isArray(statement.nand) &&
            statement.nand.every((subProp) => this.isStatement(subProp))
        );
    }

    static isOr(statement: { or?: unknown }): statement is Disjunction {
        return (
            Object.keys(statement).length === 1 &&
            Array.isArray(statement.or) &&
            statement.or.every((subProp) => this.isStatement(subProp))
        );
    }

    static isXor(statement: { xor?: unknown }): statement is ExclusiveDisjunction {
        return (
            Object.keys(statement).length === 1 &&
            Array.isArray(statement.xor) &&
            statement.xor.every((subProp) => this.isStatement(subProp))
        );
    }

    static isNor(statement: { nor?: unknown }): statement is JointDenial {
        return (
            Object.keys(statement).length === 1 &&
            Array.isArray(statement.nor) &&
            statement.nor.every((subProp) => this.isStatement(subProp))
        );
    }

    static isNot(statement: { not?: unknown }): statement is Negation {
        return Object.keys(statement).length === 1 && !!statement.not && this.isStatement(statement.not);
    }

    static isIf(statement: { if?: unknown; then?: unknown }): statement is Conditional {
        return (
            Object.keys(statement).length === 2 && this.isStatement(statement.if) && this.isStatement(statement.then)
        );
    }
}

<<<<<<< HEAD
function convertLegacyData(predicate: OldRawPredicate): RawPredicate {
    const keys = Object.keys(predicate);
    if (keys.length === 0) return [];
    if (keys.length === 1 && Array.isArray(predicate.all)) {
        return deepClone(predicate.all);
    }
    if (keys.length === 1 && Array.isArray(predicate.any) && predicate.any.length === 1) {
        return deepClone(predicate.any);
    }

    return deepClone(
        [
            predicate.all ?? [],
            Array.isArray(predicate.any) ? { or: predicate.any } : [],
            Array.isArray(predicate.not)
                ? predicate.not.length === 1
                    ? { not: predicate.not[0]! }
                    : { nor: predicate.not }
                : [],
        ].flat()
    );
}

interface OldRawPredicate {
    label?: unknown;
    all?: PredicateStatement[];
    any?: PredicateStatement[];
    not?: PredicateStatement[];
}

type Add = { add: [string, string | number] };
type Subtract = { sub: [string, string | number] };
type Multiply = { mult: [string, string | number] };
type Divide = { div: [string, string | number] };
type MathOperation = Add | Subtract | Multiply | Divide;

type EqualTo = { eq: [string, string | number | MathOperation] };
type GreaterThan = { gt: [string, string | number | MathOperation] };
type GreaterThanEqualTo = { gte: [string, string | number | MathOperation] };
type LessThan = { lt: [string, string | number | MathOperation] };
type LessThanEqualTo = { lte: [string, string | number | MathOperation] };
=======
type EqualTo = { eq: [string, string | number] };
type GreaterThan = { gt: [string, string | number] };
type GreaterThanEqualTo = { gte: [string, string | number] };
type LessThan = { lt: [string, string | number] };
type LessThanEqualTo = { lte: [string, string | number] };
>>>>>>> e9e57534
type BinaryOperation = EqualTo | GreaterThan | GreaterThanEqualTo | LessThan | LessThanEqualTo;
type Atom = string | BinaryOperation;

type Conjunction = { and: PredicateStatement[] };
type Disjunction = { or: PredicateStatement[] };
type ExclusiveDisjunction = { xor: PredicateStatement[] };
type Negation = { not: PredicateStatement };
type AlternativeDenial = { nand: PredicateStatement[] };
type JointDenial = { nor: PredicateStatement[] };
type Conditional = { if: PredicateStatement; then: PredicateStatement };
type CompoundStatement =
    | Conjunction
    | Disjunction
    | ExclusiveDisjunction
    | AlternativeDenial
    | JointDenial
    | Negation
    | Conditional;

type PredicateStatement = Atom | CompoundStatement;

type RawPredicate = PredicateStatement[];

export { PredicatePF2e, PredicateStatement, RawPredicate, StatementValidator };<|MERGE_RESOLUTION|>--- conflicted
+++ resolved
@@ -62,8 +62,7 @@
         );
     }
 
-<<<<<<< HEAD
-    private testBinaryOp(statement: BinaryOperation, domain: Set<string>): boolean {
+    #testBinaryOp(statement: BinaryOperation, domain: Set<string>): boolean {
         const operator = Object.keys(statement)[0];
 
         // Allow for tests of partial statements against numeric values
@@ -71,12 +70,12 @@
         const [left, right] = Object.values(statement)[0];
         const domainArray = Array.from(domain);
         const leftValues = StatementValidator.isMathOperation(left)
-            ? this.resolveMathOperation(left, domain)
+            ? this.#resolveMathOperation(left, domain)
             : typeof left === "number" || !Number.isNaN(Number(left))
             ? [Number(left)]
             : domainArray.flatMap((d) => (d.startsWith(left) ? Number(/:(-?\d+)$/.exec(d)?.[1]) : []));
         const rightValues = StatementValidator.isMathOperation(right)
-            ? this.resolveMathOperation(right, domain)
+            ? this.#resolveMathOperation(right, domain)
             : typeof right === "number" || !Number.isNaN(Number(right))
             ? [Number(right)]
             : domainArray.flatMap((d) => (d.startsWith(right) ? Number(/:(-?\d+)$/.exec(d)?.[1]) : []));
@@ -98,7 +97,7 @@
         }
     }
 
-    private resolveMathOperation(statement: MathOperation, domain: Set<string>): number[] {
+    #resolveMathOperation(statement: MathOperation, domain: Set<string>): number[] {
         const operator = Object.keys(statement)[0];
 
         const [left, right] = Object.values(statement)[0];
@@ -121,40 +120,6 @@
             default:
                 console.warn("PF2e System | Malformed math operation encounter");
                 return [];
-=======
-    #testBinaryOp(statement: BinaryOperation, domain: Set<string>): boolean {
-        if ("eq" in statement) {
-            return domain.has(`${statement.eq[0]}:${statement.eq[1]}`);
-        } else {
-            const operator = Object.keys(statement)[0];
-
-            // Allow for tests of partial statements against numeric values
-            // E.g., `{ "gt": ["actor:level", 5] }` would match against "actor:level:6" and "actor:level:7"
-            const [left, right] = Object.values(statement)[0];
-            const domainArray = Array.from(domain);
-            const getValues = (operand: string | number): number[] => {
-                const maybeNumber = Number(operand);
-                if (!Number.isNaN(maybeNumber)) return [maybeNumber];
-                const pattern = new RegExp(String.raw`^${operand}:([^:]+)$`);
-                return domainArray.map((s) => Number(pattern.exec(s)?.[1] || NaN)).filter((v) => !Number.isNaN(v));
-            };
-            const leftValues = getValues(left);
-            const rightValues = getValues(right);
-
-            switch (operator) {
-                case "gt":
-                    return leftValues.some((l) => rightValues.every((r) => l > r));
-                case "gte":
-                    return leftValues.some((l) => rightValues.every((r) => l >= r));
-                case "lt":
-                    return leftValues.some((l) => rightValues.every((r) => l < r));
-                case "lte":
-                    return leftValues.some((l) => rightValues.every((r) => l <= r));
-                default:
-                    console.warn("PF2e System | Malformed binary operation encountered");
-                    return false;
-            }
->>>>>>> e9e57534
         }
     }
 
@@ -281,37 +246,6 @@
     }
 }
 
-<<<<<<< HEAD
-function convertLegacyData(predicate: OldRawPredicate): RawPredicate {
-    const keys = Object.keys(predicate);
-    if (keys.length === 0) return [];
-    if (keys.length === 1 && Array.isArray(predicate.all)) {
-        return deepClone(predicate.all);
-    }
-    if (keys.length === 1 && Array.isArray(predicate.any) && predicate.any.length === 1) {
-        return deepClone(predicate.any);
-    }
-
-    return deepClone(
-        [
-            predicate.all ?? [],
-            Array.isArray(predicate.any) ? { or: predicate.any } : [],
-            Array.isArray(predicate.not)
-                ? predicate.not.length === 1
-                    ? { not: predicate.not[0]! }
-                    : { nor: predicate.not }
-                : [],
-        ].flat()
-    );
-}
-
-interface OldRawPredicate {
-    label?: unknown;
-    all?: PredicateStatement[];
-    any?: PredicateStatement[];
-    not?: PredicateStatement[];
-}
-
 type Add = { add: [string, string | number] };
 type Subtract = { sub: [string, string | number] };
 type Multiply = { mult: [string, string | number] };
@@ -323,13 +257,6 @@
 type GreaterThanEqualTo = { gte: [string, string | number | MathOperation] };
 type LessThan = { lt: [string, string | number | MathOperation] };
 type LessThanEqualTo = { lte: [string, string | number | MathOperation] };
-=======
-type EqualTo = { eq: [string, string | number] };
-type GreaterThan = { gt: [string, string | number] };
-type GreaterThanEqualTo = { gte: [string, string | number] };
-type LessThan = { lt: [string, string | number] };
-type LessThanEqualTo = { lte: [string, string | number] };
->>>>>>> e9e57534
 type BinaryOperation = EqualTo | GreaterThan | GreaterThanEqualTo | LessThan | LessThanEqualTo;
 type Atom = string | BinaryOperation;
 
