--- conflicted
+++ resolved
@@ -83,16 +83,21 @@
     }
 
     private testBinaryOp(statement: BinaryOperation, domain: Set<string>): boolean {
-<<<<<<< HEAD
         const operator = Object.keys(statement)[0];
 
+        // Allow for tests of partial statements against numeric values
+        // E.g., `{ "gt": ["actor:level", 5] }` would match against "actor:level:6" and "actor:level:7"
         const [left, right] = Object.values(statement)[0];
         const domainArray = Array.from(domain);
-        const leftValues = domainArray.flatMap((d) => (d.startsWith(left) ? Number(/:(-?\d+)$/.exec(d)?.[1]) : []));
+        const leftValues = StatementValidator.isMathOperation(left)
+            ? this.resolveMathOperation(left, domain)
+            : typeof left === "number" || !Number.isNaN(Number(left))
+            ? [Number(left)]
+            : domainArray.flatMap((d) => (d.startsWith(left) ? Number(/:(-?\d+)$/.exec(d)?.[1]) : []));
         const rightValues = StatementValidator.isMathOperation(right)
             ? this.resolveMathOperation(right, domain)
-            : typeof right === "number"
-            ? [right]
+            : typeof right === "number" || !Number.isNaN(Number(right))
+            ? [Number(right)]
             : domainArray.flatMap((d) => (d.startsWith(right) ? Number(/:(-?\d+)$/.exec(d)?.[1]) : []));
 
         switch (operator) {
@@ -135,39 +140,6 @@
             default:
                 console.warn("PF2e System | Malformed math operation encounter");
                 return [];
-=======
-        if ("eq" in statement) {
-            return domain.has(`${statement.eq[0]}:${statement.eq[1]}`);
-        } else {
-            const operator = Object.keys(statement)[0];
-
-            // Allow for tests of partial statements against numeric values
-            // E.g., `{ "gt": ["actor:level", 5] }` would match against "actor:level:6" and "actor:level:7"
-            const [left, right] = Object.values(statement)[0];
-            const domainArray = Array.from(domain);
-            const leftValues =
-                typeof left === "number" || !Number.isNaN(Number(left))
-                    ? [Number(left)]
-                    : domainArray.flatMap((d) => (d.startsWith(left) ? Number(/:(-?\d+)$/.exec(d)?.[1]) : []));
-            const rightValues =
-                typeof right === "number" || !Number.isNaN(Number(right))
-                    ? [Number(right)]
-                    : domainArray.flatMap((d) => (d.startsWith(right) ? Number(/:(-?\d+)$/.exec(d)?.[1]) : []));
-
-            switch (operator) {
-                case "gt":
-                    return leftValues.some((l) => rightValues.every((r) => l > r));
-                case "gte":
-                    return leftValues.some((l) => rightValues.every((r) => l >= r));
-                case "lt":
-                    return leftValues.some((l) => rightValues.every((r) => l < r));
-                case "lte":
-                    return leftValues.some((l) => rightValues.every((r) => l <= r));
-                default:
-                    console.warn("PF2e System | Malformed binary operation encounter");
-                    return false;
-            }
->>>>>>> 8b332690
         }
     }
 
