import { ActorPF2e } from "@actor";
import { FeatGroup } from "@actor/character/feats.ts";
import { ActionCost, Frequency } from "@item/data/base.ts";
import { ItemSummaryData } from "@item/data/index.ts";
import { OneToThree } from "@module/data.ts";
import { UserPF2e } from "@module/user/index.ts";
import { getActionTypeLabel, sluggify } from "@util";
import * as R from "remeda";
import { HeritagePF2e, ItemPF2e } from "../index.ts";
import { FeatSource, FeatSystemData } from "./data.ts";
import { featCanHaveKeyOptions } from "./helpers.ts";
import { FeatCategory, FeatTrait } from "./types.ts";

class FeatPF2e<TParent extends ActorPF2e | null = ActorPF2e | null> extends ItemPF2e<TParent> {
    declare group: FeatGroup | null;
    declare grants: (FeatPF2e | HeritagePF2e)[];

    get category(): FeatCategory {
        return this.system.category;
    }

    get level(): number {
        return this.system.level.value;
    }

    get traits(): Set<FeatTrait> {
        return new Set(this.system.traits.value);
    }

    get actionCost(): ActionCost | null {
        const actionType = this.system.actionType.value || "passive";
        if (actionType === "passive") return null;

        return {
            type: actionType,
            value: this.system.actions.value,
        };
    }

    get frequency(): Frequency | null {
        return this.system.frequency ?? null;
    }

    get isFeature(): boolean {
        return ["classfeature", "ancestryfeature"].includes(this.category);
    }

    get isFeat(): boolean {
        return !this.isFeature;
    }

    /** Whether this feat must be taken at character level 1 */
    get onlyLevel1(): boolean {
        return this.system.onlyLevel1;
    }

    /** The maximum number of times this feat can be taken */
    get maxTakeable(): number {
        return this.system.maxTakable;
    }

    override prepareBaseData(): void {
        super.prepareBaseData();

        this.group = null;

        // Handle legacy data with empty-string locations
        this.system.location ||= null;

        const traits = this.system.traits.value;

        // Add the General trait if of the general feat type
        if (this.category === "general" && !traits.includes("general")) {
            traits.push("general");
        }

        if (this.category === "skill") {
            // Add the Skill trait
            if (!traits.includes("skill")) traits.push("skill");

            // Add the General trait only if the feat is not an archetype skill feat
            if (!traits.includes("general") && !traits.includes("archetype")) {
                traits.push("general");
            }
        }

        // Only archetype feats can have the dedication trait
        if (traits.includes("dedication")) {
            this.system.category = "class";
            if (!traits.includes("archetype")) traits.push("archetype");
        }

        // Feats with the Lineage trait can only ever be taken at level 1
        if (this.system.traits.value.includes("lineage")) {
            this.system.onlyLevel1 = true;
        }

        // `Infinity` stored as `null` in JSON, so change back
        this.system.maxTakable ??= Infinity;

        // Feats takable only at level 1 can never be taken multiple times
        if (this.system.onlyLevel1) {
            this.system.maxTakable = 1;
        }

        // Initialize frequency uses if not set
        if (this.actor && this.system.frequency) {
            this.system.frequency.value ??= this.system.frequency.max;
        }

        this.system.subfeatures = mergeObject({ keyOptions: [] }, this.system.subfeatures ?? {});
    }

    /** Set a self roll option for this feat(ure) */
    override prepareActorData(this: FeatPF2e<ActorPF2e>): void {
        const { actor } = this;
        const prefix = this.isFeature ? "feature" : "feat";
        const slug = this.slug ?? sluggify(this.name);
        actor.rollOptions.all[`${prefix}:${slug}`] = true;

        const { subfeatures } = this.system;
        if (!featCanHaveKeyOptions(this)) subfeatures.keyOptions = [];

        // Add key ability options to parent's list
        if (actor.isOfType("character") && subfeatures.keyOptions.length > 0) {
            actor.system.build.abilities.keyOptions = R.uniq([
                ...actor.system.build.abilities.keyOptions,
                ...subfeatures.keyOptions,
            ]);
        }
    }

    override prepareSiblingData(): void {
        const itemGrants = this.flags.pf2e.itemGrants;
        this.grants = Object.values(itemGrants).flatMap((grant) => {
            const item = this.actor?.items.get(grant.id);
            return (item?.isOfType("feat") && !item.system.location) || item?.isOfType("heritage") ? [item] : [];
        });
    }

    override async getChatData(
        this: FeatPF2e<ActorPF2e>,
        htmlOptions: EnrichHTMLOptions = {}
    ): Promise<ItemSummaryData> {
        const levelLabel = game.i18n.format("PF2E.LevelN", { level: this.level });
        const actionTypeLabel = getActionTypeLabel(this.actionCost?.type, this.actionCost?.value);
        const properties = actionTypeLabel ? [levelLabel, actionTypeLabel] : [levelLabel];
        const traits = this.traitChatData(CONFIG.PF2E.featTraits);

        return this.processChatData(htmlOptions, { ...this.system, properties, traits });
    }

    /** Generate a list of strings for use in predication */
    override getRollOptions(prefix = "feat"): string[] {
        prefix = prefix === "feat" && this.isFeature ? "feature" : prefix;
<<<<<<< HEAD
        const baseOptions = super.getRollOptions(prefix).filter((o) => !o.endsWith("level:0"));
        const featTypeInfix = this.isFeature ? "feature-type" : "feat-type";
        const featTypeSuffix = this.featType.replace("feature", "");

        const rollOptions = [...baseOptions, `${prefix}:${featTypeInfix}:${featTypeSuffix}`];

        const locationMatch = this.system.location?.match(/^([a-z-]*)-([0-9]*)$/);
        if (locationMatch) {
            rollOptions.push(`${prefix}:location:category:${locationMatch[1]}`);
            rollOptions.push(`${prefix}:location:level:${locationMatch[2]}`);
        }

        return rollOptions;
=======
        return [
            ...super.getRollOptions(prefix).filter((o) => !o.endsWith("level:0")),
            `${prefix}:category:${this.category}`,
        ];
>>>>>>> e9e57534
    }

    /* -------------------------------------------- */
    /*  Event Listeners and Handlers                */
    /* -------------------------------------------- */

    protected override async _preCreate(
        data: PreDocumentId<FeatSource>,
        options: DocumentModificationContext<TParent>,
        user: UserPF2e
    ): Promise<boolean | void> {
        // In case this was copied from an actor, clear the location if there's no parent.
        if (!this.parent) {
            this.updateSource({ "system.location": null });
            if (this._source.system.frequency) {
                this.updateSource({ "system.frequency.-=value": null });
            }
        }

        return super._preCreate(data, options, user);
    }

    protected override async _preUpdate(
        changed: DeepPartial<this["_source"]>,
        options: DocumentModificationContext<TParent>,
        user: UserPF2e
    ): Promise<boolean | void> {
        // Ensure an empty-string `location` property is null
        if (typeof changed.system?.location === "string") {
            changed.system.location ||= null;
        }

        // Normalize action data
        if (changed.system && ("actionType" in changed.system || "actions" in changed.system)) {
            const actionType = changed.system?.actionType?.value ?? this.system.actionType.value;
            const actionCount = Number(changed.system?.actions?.value ?? this.system.actions.value);
            changed.system = mergeObject(changed.system, {
                actionType: { value: actionType },
                actions: { value: actionType !== "action" ? null : Math.clamped(actionCount, 1, 3) },
            });
        }

        const actionCount = changed.system?.actions;
        if (actionCount) {
            actionCount.value = (Math.clamped(Number(actionCount.value), 0, 3) || null) as OneToThree | null;
        }

        // Ensure onlyLevel1 and takeMultiple are consistent
        const traits = changed.system?.traits?.value;

        if (this.isFeature && changed.system) {
            changed.system.onlyLevel1 = false;
            changed.system.maxTakable = 1;

            if (this.category !== "ancestry" && Array.isArray(traits)) {
                traits.findSplice((t) => t === "lineage");
            }
        } else if ((Array.isArray(traits) && traits.includes("lineage")) || changed.system?.onlyLevel1) {
            mergeObject(changed, { system: { maxTakable: 1 } });
        }

        return super._preUpdate(changed, options, user);
    }

    /** Warn the owning user(s) if this feat was taken despite some restriction */
    protected override _onCreate(
        data: FeatSource,
        options: DocumentModificationContext<TParent>,
        userId: string
    ): void {
        super._onCreate(data, options, userId);

        if (!(this.isOwner && this.actor?.isOfType("character") && this.isFeat)) return;

        const actorItemNames = { actor: this.actor.name, item: this.name };

        if (this.onlyLevel1 && this.actor.level > 1) {
            const formatParams = { ...actorItemNames, actorLevel: this.actor.level };
            const warning = game.i18n.format("PF2E.Item.Feat.Warning.TakenAfterLevel1", formatParams);
            ui.notifications.warn(warning);
        }

        // Skip subsequent warnings if this feat is from a grant
        if (this.flags.pf2e.grantedBy) return;

        const slug = this.slug ?? sluggify(this.name);
        const timesTaken = this.actor.itemTypes.feat.filter((f) => f.slug === slug).length;
        const { maxTakeable } = this;
        if (maxTakeable === 1 && timesTaken > 1) {
            ui.notifications.warn(game.i18n.format("PF2E.Item.Feat.Warning.TakenMoreThanOnce", actorItemNames));
        } else if (timesTaken > maxTakeable) {
            const formatParams = { ...actorItemNames, maxTakeable, timesTaken };
            ui.notifications.warn(game.i18n.format("PF2E.Item.Feat.Warning.TakenMoreThanMax", formatParams));
        }
    }
}

interface FeatPF2e<TParent extends ActorPF2e | null = ActorPF2e | null> extends ItemPF2e<TParent> {
    readonly _source: FeatSource;
    system: FeatSystemData;
}

export { FeatPF2e };<|MERGE_RESOLUTION|>--- conflicted
+++ resolved
@@ -153,12 +153,10 @@
     /** Generate a list of strings for use in predication */
     override getRollOptions(prefix = "feat"): string[] {
         prefix = prefix === "feat" && this.isFeature ? "feature" : prefix;
-<<<<<<< HEAD
-        const baseOptions = super.getRollOptions(prefix).filter((o) => !o.endsWith("level:0"));
-        const featTypeInfix = this.isFeature ? "feature-type" : "feat-type";
-        const featTypeSuffix = this.featType.replace("feature", "");
-
-        const rollOptions = [...baseOptions, `${prefix}:${featTypeInfix}:${featTypeSuffix}`];
+        const rollOptions = [
+            ...super.getRollOptions(prefix).filter((o) => !o.endsWith("level:0")),
+            `${prefix}:category:${this.category}`,
+        ];
 
         const locationMatch = this.system.location?.match(/^([a-z-]*)-([0-9]*)$/);
         if (locationMatch) {
@@ -167,12 +165,6 @@
         }
 
         return rollOptions;
-=======
-        return [
-            ...super.getRollOptions(prefix).filter((o) => !o.endsWith("level:0")),
-            `${prefix}:category:${this.category}`,
-        ];
->>>>>>> e9e57534
     }
 
     /* -------------------------------------------- */
