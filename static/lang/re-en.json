{
    "PF2E": {
        "AmmunitionNotes": {
            "AntlerArrow": {
                "CriticalText": "The DC of the Athletics check to pull the missile free increases to @Check[type:athletics|dc:15|name:Pull the Missile Free|showDC:all]",
                "Text": "The target must succeed at a @Check[type:reflex|dc:16|name:Antler Arrow] save or become stuck to the surface, taking the critical specialization effects of a bow",
                "Title": "Antler Arrow"
            },
            "ExplosiveAmmunition": {
                "Greater": {
                    "Text": "The missile explodes in a @Template[type:burst|distance:10], dealing [[/r 10d6[fire]]] damage to each creature in the area (including the target). Each creature must attempt a @Check[type:reflex|dc:30|basic:true|name:Explosive Ammunition] save.",
                    "Title": "Explosive Ammunition (Greater)"
                },
                "Normal": {
                    "Text": "The missile explodes in a @Template[type:burst|distance:10], dealing [[/r 6d6[fire]]] damage to each creature in the area (including the target). Each creature must attempt a @Check[type:reflex|dc:25|basic:true|name:Explosive Ammunition] save.",
                    "Title": "Explosive Ammunition"
                }
            },
            "ExsanguinatingAmmunition": {
                "Greater": {
                    "Text": "For 1 minute after you deal damage to a creature with an activated exsanguinating ammunition that creature gains weakness 3 to persistent bleed damage. In addition, the DC of any flat checks to end persistent bleed damage increases from 15 to 17 (from 10 to 12 when receiving particularly effective assistance) for the duration. @UUID[Compendium.pf2e.equipment-effects.Item.5lZWAvm0oGxvF4bm]{Effect: Exsanguinating Ammunition (Greater)}",
                    "Title": "Exsanguinating Ammunition (Greater)"
                },
                "Major": {
                    "Text": "For 1 minute after you deal damage to a creature with an activated exsanguinating ammunition that creature gains weakness 5 to persistent bleed damage. In addition, the DC of any flat checks to end persistent bleed damage increases from 15 to 17 (from 10 to 12 when receiving particularly effective assistance) for the duration. @UUID[Compendium.pf2e.equipment-effects.Item.mrwg2XftLtSLj197]{Effect: Exsanguinating Ammunition (Major)}",
                    "Title": "Exsanguinating Ammunition (Major)"
                },
                "Normal": {
                    "Text": "For 1 minute after you deal damage to a creature with an activated exsanguinating ammunition that creature gains weakness 1 to persistent bleed damage. In addition, the DC of any flat checks to end persistent bleed damage increases from 15 to 17 (from 10 to 12 when receiving particularly effective assistance) for the duration. @UUID[Compendium.pf2e.equipment-effects.Item.Fz3cSffzDAxhCh2D]{Effect: Exsanguinating Ammunition}",
                    "Title": "Exsanguinating Ammunition"
                }
            },
            "FreezingAmmunition": {
                "Text": "The target must succeed at a @Check[type:fortitude|dc:19] save or be @UUID[Compendium.pf2e.conditionitems.Item.xYTAsEpcJE1Ccni3]{Slowed 1} for 1 round by the intense cold (slowed 1 for 1 minute on a critical failure).",
                "Title": "Freezing Ammunition"
            },
            "MeteorShot": {
                "CriticalFailureText": "On a critical failure, the weapon misfires.",
                "Greater": {
                    "Text": "In addition to the weapon's normal damage, the meteor shot deals fire damage and the ground in the area becomes difficult terrain. The ammunition deals [[/r 6d6[fire]]] damage in a @Template[type:emanation|distance:10] around the target (@Check[type:reflex|dc:29|basic:true|name:Meteor Shot] save).",
                    "Title": "Meteor Shot (Greater)"
                },
                "Major": {
                    "Text": "In addition to the weapon's normal damage, the meteor shot deals fire damage and the ground in the area becomes difficult terrain. The ammunition deals [[/r 9d6[fire]]] damage in a @Template[type:emanation|distance:20] around the target (@Check[type:reflex|dc:37|basic:true|name:Meteor Shot] save).",
                    "Title": "Meteor Shot (Major)"
                },
                "Normal": {
                    "Text": "In addition to the weapon's normal damage, the meteor shot deals fire damage and the ground in the area becomes difficult terrain. The ammunition deals [[/r 3d6[fire]]] damage in a @Template[type:emanation|distance:5] around the target (@Check[type:reflex|dc:23|basic:true|name:Meteor Shot] save).",
                    "Title": "Meteor Shot"
                }
            },
            "ShiningAmmunition": {
                "Text": "The ammunition sheds bright light in a 20-foot radius (and dim light to the next 20 feet) for 10 minutes. If it hits a target, it sticks, causing the target to shed light in the same radius. @UUID[Compendium.pf2e.equipment-effects.Item.Sf6UO6vgCeicggOK]{Effect: Shining Ammunition}",
                "Title": "Shining Ammunition"
            }
        },
        "AttackEffects": {
            "DropWeapon": "The creature drops the wielded weapon.",
            "IgnoreConcealed": "The attack ignores the @UUID[Compendium.pf2e.conditionitems.Item.DmAIPqOBomZ7H95W]{Concealed} condition.",
            "ReduceHiddenCheck": "The DC of the flat check to target a @UUID[Compendium.pf2e.conditionitems.Item.iU0fEDdBp3rXpTMC]{Hidden} creature is only @Check[type:flat|dc:5].",
            "IgnoreCover": "The target doesn't benefit from lesser cover, and it reduces the AC bonus from standard cover by 2 against the attack.",
            "IncreasedCriticalChance": "If the attack hits and the creature rolls a 19 on the d20 roll, the attack is a critical hit. This has no effect if the 19 would be a failure.",
            "IncreasedReach5": "Reach increased by 5 feet",
            "InterruptAction": "On a hit, the target's action is interrupted.",
            "KnockProne": "On a hit, the target is knocked @UUID[Compendium.pf2e.conditionitems.Item.j91X7x0XSomq8d60]{Prone}."
        },
        "BattleForm": {
            "AberrantForm": {
                "GugSqueezeNote": "Your multiple joints allow you to fit through tight spaces as if you were a Medium creature."
            },
            "AngelForm": {
                "DeafenedNote": "@UUID[Compendium.pf2e.conditionitems.Item.9PR9y0bi4JPKnHPR]{Deafened} for 1 round on a critical hit"
            },
            "Attack": {
                "Antler": "Antler",
                "AqueousFist": "Aqueous Fist",
                "Beak": "Beak",
                "Beard": "Beard",
                "Bite": "Bite",
                "Body": "Body",
                "BoneShard": "Bone Shard",
                "Boot": "Boot",
                "Branch": "Branch",
                "Claw": "Claw",
                "CubeFace": "Cube Face",
                "Fangs": "Fangs",
                "FireMote": "Fire Mote",
                "Foot": "Foot",
                "Foreleg": "Foreleg",
                "Gust": "Gust",
                "HolyMace": "Holy Mace",
                "Hoof": "Hoof",
                "Horn": "Horn",
                "Jaws": "Jaws",
                "LavaFist": "Lava Fist",
                "Leaf": "Leaf",
                "Leg": "Leg",
                "LightningLash": "Lightning Lash",
                "Mandibles": "Mandibles",
                "Moonbeam": "Moonbeam",
                "PiercingHymn": "Piercing Hymn",
                "Pincer": "Pincer",
                "Pseudopod": "Pseudopod",
                "Rock": "Rock",
                "Spikes": "Spikes",
                "Spine": "Spine",
                "Stinger": "Stinger",
                "Sunbeam": "Sunbeam",
                "Tail": "Tail",
                "Talon": "Talon",
                "Tendril": "Tendril",
                "Tentacle": "Tentacle",
                "TentacleArm": "Tentacle Arm",
                "Thorns": "Thorns",
                "Tongue": "Tongue",
                "Trunk": "Trunk",
                "Tusk": "Tusk",
                "Vine": "Vine",
                "WaterSpout": "Water Spout",
                "Wave": "Wave",
                "Web": "Web",
                "Wing": "Wing"
            },
            "CosmicForm": {
                "MoonNote": "The target is @UUID[Compendium.pf2e.conditionitems.Item.e1XGnhKNSQIm5IXg]{Stupefied 2} for 1 round.",
                "SunNote": "The target is @UUID[Compendium.pf2e.conditionitems.Item.TkIyaNPgTZFBCCuh]{Dazzled} for 1 round."
            },
            "DaemonForm": {
                "CeustodaemonDamageNote": "Any successful jaws or claw Strike deals an additional [[/r {1d6}]]{1d6 damage}, and you take the same amount of damage"
            },
            "ElementEmbodied": {
                "AirPushNote": "Plus @UUID[Compendium.pf2e.bestiary-ability-glossary-srd.Item.t6cx9FOODmeZQNYl]{Push} 10 feet",
                "WaterPushPullNote": "Plus @UUID[Compendium.pf2e.bestiary-ability-glossary-srd.Item.t6cx9FOODmeZQNYl]{Push} or Pull 10 feet"
            },
            "InsectForm": {
                "SpiderWebNote": "A successful Web attack entangles the target for 1 round, but deals no damage"
            },
            "MonstrosityForm": {
                "ShroudOfFlame": "Shroud of Flame"
            },
            "Note": {
                "Grab": "You can spend an action immediately after a hit to @UUID[Compendium.pf2e.bestiary-ability-glossary-srd.Item.Tkd8sH4pwFIPzqTr]{Grab} the target",
                "GrabbingTrunk": {
                    "Text": "A creature up to two sizes smaller that's hit by your trunk is @UUID[Compendium.pf2e.conditionitems.Item.kWc1fhmv9LBiTuei]{Grabbed}. If you succeed at your @UUID[Compendium.pf2e.actionspf2e.Item.PMbdMWc2QroouFGD]{Grapple} check against a creature grabbed by your trunk, you can reposition the creature to another space within your trunk's reach.",
                    "Title": "Grabbing Trunk"
                },
                "Shove": "You can spend an action immediately after a hit to push the target 5 feet with the effects of a successful @UUID[Compendium.pf2e.actionspf2e.Item.7blmbDrQFNfdT731]{Shove}"
            },
            "OozeForm": {
                "GelatinousCubeNote": "A creature hit by your cube face Strike must succeed at a @Check[type:fortitude|dc:resolve(@actor.attributes.spellDC.value)|traits:incapacitation] save against your spell DC or be @UUID[Compendium.pf2e.conditionitems.Item.dfCMdR4wnpbYNTix]{Stunned 1} (or @UUID[Compendium.pf2e.conditionitems.Item.6uEgoh53GbXuHpTF]{Paralyzed} for 1 round on a critical failure); this save has the incapacitation trait."
            }
        },
        "BombNotes": {
            "AcidFlask": {
                "Greater": {
                    "criticalSuccess": "<strong>Effect</strong> The bomb also deals [[/r (2*3d6)[persistent,acid]]] and [[/r (3[splash])[acid]]]{3 acid splash damage}.",
                    "success": "<strong>Effect</strong> The bomb also deals [[/r 3d6[persistent,acid]]] and [[/r (3[splash])[acid]]]{3 acid splash damage}."
                },
                "Lesser": {
                    "criticalSuccess": "<strong>Effect</strong> The bomb also deals [[/r (2*1d6)[persistent,acid]]] and [[/r (1[splash])[acid]]]{1 acid splash damage}.",
                    "success": "<strong>Effect</strong> The bomb also deals [[/r 1d6[persistent,acid]]] and [[/r (1[splash])[acid]]]{1 acid splash damage}."
                },
                "Major": {
                    "criticalSuccess": "<strong>Effect</strong> The bomb also deals [[/r (2*4d6)[persistent,acid]]] and [[/r (4[splash])[acid]]]{4 acid splash damage}.",
                    "success": "<strong>Effect</strong> The bomb also deals [[/r 4d6[persistent,acid]]] and [[/r (4[splash])[acid]]]{4 acid splash damage}."
                },
                "Moderate": {
                    "criticalSuccess": "<strong>Effect</strong> The bomb also deals [[/r (2*2d6)[persistent,acid]]] and [[/r (2[splash])[acid]]]{2 acid splash damage}.",
                    "success": "<strong>Effect</strong> The bomb also deals [[/r 2d6[persistent,acid]]] and [[/r (2[splash])[acid]]]{2 acid splash damage}."
                }
            },
            "AlchemistsFire": {
                "Greater": {
                    "criticalSuccess": "<strong>Effect</strong> The bomb also deals [[/r (2*3)[persistent,fire]]] and [[/r (3[splash])[fire]]]{3 fire splash damage}.",
                    "success": "<strong>Effect</strong> The bomb also deals [[/r 3[persistent,fire]]] and [[/r (3[splash])[fire]]]{3 fire splash damage}."
                },
                "Lesser": {
                    "criticalSuccess": "<strong>Effect</strong> The bomb also deals [[/r (2*1)[persistent,fire]]] and [[/r (1[splash])[fire]]]{1 fire splash damage}.",
                    "success": "<strong>Effect</strong> The bomb also deals [[/r 1[persistent,fire]]] and [[/r (1[splash])[fire]]]{1 fire splash damage}."
                },
                "Major": {
                    "criticalSuccess": "<strong>Effect</strong> The bomb also deals [[/r (2*4)[persistent,fire]]] and [[/r (4[splash])[fire]]]{4 fire splash damage}.",
                    "success": "<strong>Effect</strong> The bomb also deals [[/r 4[persistent,fire]]] and [[/r (4[splash])[fire]]]{4 fire splash damage}."
                },
                "Moderate": {
                    "criticalSuccess": "<strong>Effect</strong> The bomb also deals [[/r (2*2)[persistent,fire]]] and [[/r (2[splash])[fire]]]{2 fire splash damage}.",
                    "success": "<strong>Effect</strong> The bomb also deals [[/r 2[persistent,fire]]] and [[/r (2[splash])[fire]]]{2 fire splash damage}."
                }
            },
            "BioluminescenceBomb": {
                "success": "<p>Each creature within @Template[type:emanation|distance:10]{10 feet} of where the bomb exploded must succeed at a @Check[type:reflex|dc:17] save or be marked with dye that continues to glow for 24 hours. An affected creature must also attempt a @Check[type:fortitude|dc:17] saving throw against the overwhelming burst of light.</p><p><strong>Success</strong> The creature is unaffected.</p><p><strong>Failure</strong> The creature is @UUID[Compendium.pf2e.conditionitems.Item.TkIyaNPgTZFBCCuh]{Dazzled} for 1 round.</p><p><strong>Critical Failure</strong> The creature is @UUID[Compendium.pf2e.conditionitems.Item.XgEqL1kFApUbl5Z2]{Blinded} for 1 round, then dazzled for 1 round.</p>"
            },
            "BlightBomb": {
                "Greater": {
                    "criticalSuccess": "<strong>Effect</strong> The bomb also deals [[/r (2*3d4)[persistent,poison]]] and [[/r (3[splash])[poison]]]{3 poison splash damage}.",
                    "success": "<strong>Effect</strong> The bomb also deals [[/r 3d4[persistent,poison]]] and [[/r (3[splash])[poison]]]{3 poison splash damage}."
                },
                "Lesser": {
                    "criticalSuccess": "<strong>Effect</strong> The bomb also deals [[/r (2*1d4)[persistent,poison]]] and [[/r (1[splash])[poison]]]{1 poison splash damage}.",
                    "success": "<strong>Effect</strong> The bomb also deals [[/r 1d4[persistent,poison]]] and [[/r (1[splash])[poison]]]{1 poison splash damage}."
                },
                "Major": {
                    "criticalSuccess": "<strong>Effect</strong> The bomb also deals [[/r (2*4d4)[persistent,poison]]] and [[/r (4[splash])[poison]]]{4 poison splash damage}.",
                    "success": "<strong>Effect</strong> The bomb also deals [[/r 4d4[persistent,poison]]] and [[/r (4[splash])[poison]]]{4 poison splash damage}."
                },
                "Moderate": {
                    "criticalSuccess": "<strong>Effect</strong> The bomb also deals [[/r (2*2d4)[persistent,poison]]] and [[/r (2[splash])[poison]]]{2 poison splash damage}.",
                    "success": "<strong>Effect</strong> The bomb also deals [[/r 2d4[persistent,poison]]] and [[/r (2[splash])[poison]]]{2 poison splash damage}."
                }
            },
            "BottledLightning": {
                "Greater": {
                    "success": "<strong>Effect</strong> The bomb also deals [[/r (3[splash])[electricity]]]{3 electricity splash damage} and the target becomes @UUID[Compendium.pf2e.conditionitems.Item.AJh5ex99aV6VTggg]{Flat-Footed} until the start of your next turn."
                },
                "Lesser": {
                    "success": "<strong>Effect</strong> The bomb also deals [[/r (1[splash])[electricity]]]{1 electricity splash damage} and the target becomes @UUID[Compendium.pf2e.conditionitems.Item.AJh5ex99aV6VTggg]{Flat-Footed} until the start of your next turn."
                },
                "Major": {
                    "success": "<strong>Effect</strong> The bomb also deals [[/r (4[splash])[electricity]]]{4 electricity splash damage} and the target becomes @UUID[Compendium.pf2e.conditionitems.Item.AJh5ex99aV6VTggg]{Flat-Footed} until the start of your next turn."
                },
                "Moderate": {
                    "success": "<strong>Effect</strong> The bomb also deals [[/r (2[splash])[electricity]]]{2 electricity splash damage} and the target becomes @UUID[Compendium.pf2e.conditionitems.Item.AJh5ex99aV6VTggg]{Flat-Footed} until the start of your next turn."
                }
            },
            "CrystalShards": {
                "Greater": {
                    "success": "<strong>Effect</strong> The bomb also deals [[/r (5[splash])[piercing]]]{5 piercing splash damage} and the splash creates crystals that are @UUID[Compendium.pf2e.equipment-srd.Item.7fSnvJ2xoSfa6JXD]{Caltrops} on level surfaces and handholds on vertical surfaces, granting +2 item bonus to the next Athletics check to Climb."
                },
                "Major": {
                    "success": "<strong>Effect</strong> The bomb also deals [[/r (6[splash])[piercing]]]{6 piercing splash damage} and the splash creates crystals that are @UUID[Compendium.pf2e.equipment-srd.Item.7fSnvJ2xoSfa6JXD]{Caltrops} on level surfaces and handholds on vertical surfaces, granting +3 item bonus to the next Athletics check to Climb."
                },
                "Moderate": {
                    "success": "<strong>Effect</strong> The bomb also deals [[/r (4[splash])[piercing]]]{4 piercing splash damage} and the splash creates crystals that are @UUID[Compendium.pf2e.equipment-srd.Item.7fSnvJ2xoSfa6JXD]{Caltrops} on level surfaces and handholds on vertical surfaces, granting +1 item bonus to the next Athletics check to Climb."
                }
            },
            "DreadAmpoule": {
                "Greater": {
                    "success": "<strong>Effect</strong> The bomb also deals [[/r (3[splash])[mental]]]{3 mental splash damage} and the target is @UUID[Compendium.pf2e.conditionitems.Item.TBSHQspnbcqxsmjL]{Frightened 1} (@UUID[Compendium.pf2e.conditionitems.Item.TBSHQspnbcqxsmjL]{Frightened 2} on a critical)."
                },
                "Lesser": {
                    "success": "<strong>Effect</strong> The bomb also deals [[/r (1[splash])[mental]]]{1 mental splash damage} and the target is @UUID[Compendium.pf2e.conditionitems.Item.TBSHQspnbcqxsmjL]{Frightened 1} (@UUID[Compendium.pf2e.conditionitems.Item.TBSHQspnbcqxsmjL]{Frightened 2} on a critical)."
                },
                "Major": {
                    "success": "<strong>Effect</strong> The bomb also deals [[/r (4[splash])[mental]]]{4 mental splash damage} and the target is @UUID[Compendium.pf2e.conditionitems.Item.TBSHQspnbcqxsmjL]{Frightened 1} (@UUID[Compendium.pf2e.conditionitems.Item.TBSHQspnbcqxsmjL]{Frightened 2} on a critical)."
                },
                "Moderate": {
                    "success": "<strong>Effect</strong> The bomb also deals [[/r (2[splash])[mental]]]{2 mental splash damage} and the target is @UUID[Compendium.pf2e.conditionitems.Item.TBSHQspnbcqxsmjL]{Frightened 1} (@UUID[Compendium.pf2e.conditionitems.Item.TBSHQspnbcqxsmjL]{Frightened 2} on a critical)."
                }
            },
            "DwarvenDaisy": {
                "Lesser": {
                    "success": "<strong>Effect</strong> The bomb also deals [[/r (1[splash])[fire]]]{1 fire splash damage} and the target must succeed at a @Check[type:fortitude|dc:16|traits:damaging-effect|showDC:all] save or become @UUID[Compendium.pf2e.conditionitems.Item.TkIyaNPgTZFBCCuh]{Dazzled} for 1 round."
                },
                "Moderate": {
                    "success": "<strong>Effect</strong> The bomb also deals [[/r (2[splash])[fire]]]{2 fire splash damage} and the target must succeed at a @Check[type:fortitude|dc:18|traits:damaging-effect|showDC:all] save or become @UUID[Compendium.pf2e.conditionitems.Item.TkIyaNPgTZFBCCuh]{Dazzled} for 1 round."
                }
            },
            "FrostVial": {
                "Greater": {
                    "success": "<strong>Effect</strong> The bomb also deals [[/r (3[splash])[cold]]]{3 cold splash damage} and the target takes a -10-foot penalty to its Speeds until the end of its next turn (@UUID[Compendium.pf2e.equipment-effects.Item.nJRoiSyd67eQ1dYj]{Effect: Frost Vial (Greater)})."
                },
                "Lesser": {
                    "success": "<strong>Effect</strong> The bomb also deals [[/r (1[splash])[cold]]]{1 cold splash damage} and the target takes a -5-foot penalty to its Speeds until the end of its next turn (@UUID[Compendium.pf2e.equipment-effects.Item.RLsdvhmTh64Mmty9]{Effect: Frost Vial (Lesser)})."
                },
                "Major": {
                    "success": "<strong>Effect</strong> The bomb also deals [[/r (4[splash])[cold]]]{4 cold splash damage} and the target takes a -15-foot penalty to its Speeds until the end of its next turn (@UUID[Compendium.pf2e.equipment-effects.Item.4G9qnI0oRyL6eKFQ]{Effect: Frost Vial (Major)})."
                },
                "Moderate": {
                    "success": "<strong>Effect</strong> The bomb also deals [[/r (2[splash])[cold]]]{2 cold splash damage} and the target takes a -10-foot penalty to its Speeds until the end of its next turn (@UUID[Compendium.pf2e.equipment-effects.Item.dv0IKm5syOdP759w]{Effect: Frost Vial (Moderate)})."
                }
            },
            "GhostCharge": {
                "Greater": {
                    "success": "<strong>Effect</strong> The bomb also deals [[/r (3[splash])[positive]]]{3 positive splash damage} and the target that takes damage becomes @UUID[Compendium.pf2e.conditionitems.Item.MIRkyAjyBeXivMa7]{Enfeebled 2} until the start of my next turn."
                },
                "Lesser": {
                    "success": "<strong>Effect</strong> The bomb also deals [[/r (1[splash])[positive]]]{1 positive splash damage} and the target that takes damage becomes @UUID[Compendium.pf2e.conditionitems.Item.MIRkyAjyBeXivMa7]{Enfeebled 1} until the start of my next turn."
                },
                "Major": {
                    "success": "<strong>Effect</strong> The bomb also deals [[/r (4[splash])[positive]]]{4 positive splash damage} and the target that takes damage becomes @UUID[Compendium.pf2e.conditionitems.Item.MIRkyAjyBeXivMa7]{Enfeebled 2} until the start of my next turn."
                },
                "Moderate": {
                    "success": "<strong>Effect</strong> The bomb also deals [[/r (2[splash])[positive]]]{2 positive splash damage} and the target that takes damage becomes @UUID[Compendium.pf2e.conditionitems.Item.MIRkyAjyBeXivMa7]{Enfeebled 1} until the start of my next turn."
                }
            },
            "GooGrenade": {
                "Greater": "Greater",
                "Lesser": "Lesser",
                "Major": "Major",
                "Moderate": "Moderate",
                "Prompt": "Select a goo grenade quality.",
                "success": "<strong>Effect</strong> On a hit, the creature takes a penalty to its Speeds from the clinging goo. @UUID[Compendium.pf2e.equipment-effects.Item.5JYchreCttBg7RcD]{Effect: Goo Grenade}"
            },
            "JunkBomb": {
                "Greater": {
                    "criticalSuccess": "<strong>Effect</strong> The bomb also deals [[/r (2*3)[bleed]]] and [[/r (3[splash])[slashing]]]{3 slashing splash damage}.",
                    "success": "<strong>Effect</strong> The bomb also deals [[/r 3[bleed]]] and [[/r (3[splash])[slashing]]]{3 slashing splash damage}."
                },
                "Lesser": {
                    "criticalSuccess": "<strong>Effect</strong> The bomb also deals [[/r (2*1)[bleed]]] and [[/r (1[splash])[slashing]]]{1 slashing splash damage}.",
                    "success": "<strong>Effect</strong> The bomb also deals [[/r 1[bleed]]] and [[/r (1[splash])[slashing]]]{1 slashing splash damage}."
                },
                "Major": {
                    "criticalSuccess": "<strong>Effect</strong> The bomb also deals [[/r (2*4)[bleed]]] and [[/r (4[splash])[slashing]]]{4 slashing splash damage}.",
                    "success": "<strong>Effect</strong> The bomb also deals [[/r 4[bleed]]] and [[/r (4[splash])[slashing]]]{4 slashing splash damage}."
                },
                "Moderate": {
                    "criticalSuccess": "<strong>Effect</strong> The bomb also deals [[/r (2*2)[bleed]]] and [[/r (2[splash])[slashing]]]{2 slashing splash damage}.",
                    "success": "<strong>Effect</strong> The bomb also deals [[/r 2[bleed]]] and [[/r (2[splash])[slashing]]]{2 slashing splash damage}."
                }
            },
            "MudBomb": {
                "Greater": {
                    "criticalSuccess": "<strong>Effect</strong> The bomb also deals [[/r (3[splash])[bludgeoning]]]{3 bludgeoning splash damage}. The target is @UUID[Compendium.pf2e.conditionitems.Item.TkIyaNPgTZFBCCuh]{Dazzled} until the start of your next turn.",
                    "success": "<strong>Effect</strong> The bomb also deals [[/r (3[splash])[bludgeoning]]]{3 bludgeoning splash damage}."
                },
                "Lesser": {
                    "criticalSuccess": "<strong>Effect</strong> The bomb also deals [[/r (1[splash])[bludgeoning]]]{1 bludgeoning splash damage}. The target is @UUID[Compendium.pf2e.conditionitems.Item.TkIyaNPgTZFBCCuh]{Dazzled} until the start of your next turn.",
                    "success": "<strong>Effect</strong> The bomb also deals [[/r (1[splash])[bludgeoning]]]{1 bludgeoning splash damage}."
                },
                "Major": {
                    "criticalSuccess": "<strong>Effect</strong> The bomb also deals [[/r (4[splash])[bludgeoning]]]{4 bludgeoning splash damage}. The target is @UUID[Compendium.pf2e.conditionitems.Item.TkIyaNPgTZFBCCuh]{Dazzled} until the start of your next turn.",
                    "success": "<strong>Effect</strong> The bomb also deals [[/r (4[splash])[bludgeoning]]]{4 bludgeoning splash damage}."
                },
                "Moderate": {
                    "criticalSuccess": "<strong>Effect</strong> The bomb also deals [[/r (2[splash])[bludgeoning]]]{2 bludgeoning splash damage}. The target is @UUID[Compendium.pf2e.conditionitems.Item.TkIyaNPgTZFBCCuh]{Dazzled} until the start of your next turn.",
                    "success": "<strong>Effect</strong> The bomb also deals [[/r (2[splash])[bludgeoning]]]{2 bludgeoning splash damage}."
                }
            },
            "NecroticBomb": {
                "Greater": {
                    "criticalSuccess": "<strong>Effect</strong> The bomb also deals [[/r (3[splash])[negative]]]{3 negative splash damage} and the target is @UUID[Compendium.pf2e.conditionitems.Item.fesd1n5eVhpCSS18]{Sickened 3}.",
                    "success": "<strong>Effect</strong> The bomb also deals [[/r (3[splash])[negative]]]{3 negative splash damage}."
                },
                "Lesser": {
                    "criticalSuccess": "<strong>Effect</strong> The bomb also deals [[/r (1[splash])[negative]]]{1 negative splash damage} and the target is @UUID[Compendium.pf2e.conditionitems.Item.fesd1n5eVhpCSS18]{Sickened 1}.",
                    "success": "<strong>Effect</strong> The bomb also deals [[/r (1[splash])[negative]]]{1 negative splash damage}."
                },
                "Major": {
                    "criticalSuccess": "<strong>Effect</strong> The bomb also deals [[/r (4[splash])[negative]]]{4 negative splash damage} and the target is @UUID[Compendium.pf2e.conditionitems.Item.fesd1n5eVhpCSS18]{Sickened 4}.",
                    "success": "<strong>Effect</strong> The bomb also deals [[/r (4[splash])[negative]]]{4 negative splash damage}."
                },
                "Moderate": {
                    "criticalSuccess": "<strong>Effect</strong> The bomb also deals [[/r (2[splash])[negative]]]{2 negative splash damage} and the target is @UUID[Compendium.pf2e.conditionitems.Item.fesd1n5eVhpCSS18]{Sickened 2}.",
                    "success": "<strong>Effect</strong> The bomb also deals [[/r (2[splash])[negative]]]{2 negative splash damage}."
                }
            },
            "PerniciousSporeBomb": {
                "Greater": {
                    "criticalSuccess": "<strong>Effect</strong> The bomb also deals [[/r (2*3d4)[persistent,piercing]]] and [[/r (3[splash])[poison]]]{3 poison splash damage}. The bomb's splash area is coated in vegetation, becoming difficult terrain for 1 round.",
                    "success": "<strong>Effect</strong> The bomb also deals [[/r 3d4[persistent,piercing]]] and [[/r (3[splash])[poison]]]{3 poison splash damage}. The bomb's splash area is coated in vegetation, becoming difficult terrain for 1 round."
                },
                "Lesser": {
                    "criticalSuccess": "<strong>Effect</strong> The bomb also deals [[/r (2*1d4)[persistent,piercing]]] and [[/r (1[splash])[poison]]]{1 poison splash damage}. The bomb's splash area is coated in vegetation, becoming difficult terrain for 1 round.",
                    "success": "<strong>Effect</strong> The bomb also deals [[/r 1d4[persistent,piercing]]] and [[/r (1[splash])[poison]]]{1 poison splash damage}. The bomb's splash area is coated in vegetation, becoming difficult terrain for 1 round."
                },
                "Major": {
                    "criticalSuccess": "<strong>Effect</strong> The bomb also deals [[/r (2*4d4)[persistent,piercing]]] and [[/r (4[splash])[poison]]]{4 poison splash damage}. The bomb's splash area is coated in vegetation, becoming difficult terrain for 1 minute.",
                    "success": "<strong>Effect</strong> The bomb also deals [[/r 4d4[persistent,piercing]]] and [[/r (4[splash])[poison]]]{4 poison splash damage}. The bomb's splash area is coated in vegetation, becoming difficult terrain for 1 minute."
                },
                "Moderate": {
                    "criticalSuccess": "<strong>Effect</strong> The bomb also deals [[/r (2*2d4)[persistent,piercing]]] and [[/r (2[splash])[poison]]]{2 poison splash damage}. The bomb's splash area is coated in vegetation, becoming difficult terrain for 1 round.",
                    "success": "<strong>Effect</strong> The bomb also deals [[/r 2d4[persistent,piercing]]] and [[/r (2[splash])[poison]]]{2 poison splash damage}. The bomb's splash area is coated in vegetation, becoming difficult terrain for 1 round."
                }
            },
            "PeshspineGrenade": {
                "Greater": {
                    "success": "<strong>Effect</strong> The bomb also deals [[/r (3[splash])[piercing]]]{3 piercing splash damage} and the target is @UUID[Compendium.pf2e.conditionitems.Item.e1XGnhKNSQIm5IXg]{Stupefied 2} until the end of its turn."
                },
                "Lesser": {
                    "success": "<strong>Effect</strong> The bomb also deals [[/r (1[splash])[piercing]]]{1 piercing splash damage} and the target is @UUID[Compendium.pf2e.conditionitems.Item.e1XGnhKNSQIm5IXg]{Stupefied 1} until the end of its turn."
                },
                "Major": {
                    "success": "<strong>Effect</strong> The bomb also deals [[/r (4[splash])[piercing]]]{4 piercing splash damage} and the target is @UUID[Compendium.pf2e.conditionitems.Item.e1XGnhKNSQIm5IXg]{Stupefied 3} until the end of its turn."
                },
                "Moderate": {
                    "success": "<strong>Effect</strong> The bomb also deals [[/r (2[splash])[piercing]]]{2 piercing splash damage} and the target is @UUID[Compendium.pf2e.conditionitems.Item.e1XGnhKNSQIm5IXg]{Stupefied 1} until the end of its turn."
                }
            },
            "PressureBomb": {
                "Greater": {
                    "criticalSuccess": "<strong>Effect</strong> The bomb also deals [[/r (3[splash])[bludgeoning]]]{3 bludgeoning splash damage}, Medium or smaller targets are pushed 5 feet away from you, and the target is knocked @UUID[Compendium.pf2e.conditionitems.Item.j91X7x0XSomq8d60]{Prone}.",
                    "success": "<strong>Effect</strong> The bomb also deals [[/r (3[splash])[bludgeoning]]]{3 bludgeoning splash damage}, Medium or smaller targets are pushed 5 feet away from you."
                },
                "Lesser": {
                    "criticalSuccess": "<strong>Effect</strong> The bomb also deals [[/r (1[splash])[bludgeoning]]]{1 bludgeoning splash damage}, Tiny or smaller targets are pushed 5 feet away from you, and the target is knocked @UUID[Compendium.pf2e.conditionitems.Item.j91X7x0XSomq8d60]{Prone}.",
                    "success": "<strong>Effect</strong> The bomb also deals [[/r (1[splash])[bludgeoning]]]{1 bludgeoning splash damage}, Tiny or smaller targets are pushed 5 feet away from you."
                },
                "Major": {
                    "criticalSuccess": "<strong>Effect</strong> The bomb also deals [[/r (4[splash])[bludgeoning]]]{4 bludgeoning splash damage}, Medium or smaller creatures who take splash damage are pushed 5 feet away from the target, and then, if the target is Large or smaller, it is pushed 5 feet away from you, and the target is knocked @UUID[Compendium.pf2e.conditionitems.Item.j91X7x0XSomq8d60]{Prone}.",
                    "success": "<strong>Effect</strong> The bomb also deals [[/r (4[splash])[bludgeoning]]]{4 bludgeoning splash damage}, Medium or smaller creatures who take splash damage are pushed 5 feet away from the target, and then, if the target is Large or smaller, it is pushed 5 feet away from you."
                },
                "Moderate": {
                    "criticalSuccess": "<strong>Effect</strong> The bomb also deals [[/r (2[splash])[bludgeoning]]]{2 bludgeoning splash damage}, Small or smaller targets are pushed 5 feet away from you, and the target is knocked @UUID[Compendium.pf2e.conditionitems.Item.j91X7x0XSomq8d60]{Prone}.",
                    "success": "<strong>Effect</strong> The bomb also deals [[/r (2[splash])[bludgeoning]]]{2 bludgeoning splash damage}, Small or smaller targets are pushed 5 feet away from you."
                }
            },
            "RedpitchBomb": {
                "Greater": {
                    "criticalSuccess": "<strong>Effect</strong> The bomb also deals [[/r (2*3d4)[persistent,fire]]] and [[/r (3[splash])[fire]]]{3 fire splash damage}. On a critical hit, the target is @UUID[Compendium.pf2e.conditionitems.Item.i3OJZU2nk64Df3xm]{Clumsy 2} until the start of my next turn.",
                    "success": "<strong>Effect</strong> The bomb also deals [[/r 3d4[persistent,fire]]] and [[/r (3[splash])[fire]]]{3 fire splash damage}."
                },
                "Lesser": {
                    "criticalSuccess": "<strong>Effect</strong> The bomb also deals [[/r (2*1d4)[persistent,fire]]] and [[/r (1[splash])[fire]]]{1 fire splash damage}. On a critical hit, the target is @UUID[Compendium.pf2e.conditionitems.Item.i3OJZU2nk64Df3xm]{Clumsy 1} until the start of my next turn.",
                    "success": "<strong>Effect</strong> The bomb also deals [[/r 1d4[persistent,fire]]] and [[/r (1[splash])[fire]]]{1 fire splash damage}."
                },
                "Major": {
                    "criticalSuccess": "<strong>Effect</strong> The bomb also deals [[/r (2*4d4)[persistent,fire]]] and [[/r (4[splash])[fire]]]{4 fire splash damage}. On a critical hit, the target is @UUID[Compendium.pf2e.conditionitems.Item.i3OJZU2nk64Df3xm]{Clumsy 3} until the start of my next turn.",
                    "success": "<strong>Effect</strong> The bomb also deals [[/r 4d4[persistent,fire]]] and [[/r (4[splash])[fire]]]{4 fire splash damage}."
                },
                "Moderate": {
                    "criticalSuccess": "<strong>Effect</strong> The bomb also deals [[/r (2*2d4)[persistent,fire]]] and [[/r (2[splash])[fire]]]{2 fire splash damage}. On a critical hit, the target is @UUID[Compendium.pf2e.conditionitems.Item.i3OJZU2nk64Df3xm]{Clumsy 1} until the start of my next turn.",
                    "success": "<strong>Effect</strong> The bomb also deals [[/r 2d4[persistent,fire]]] and [[/r (2[splash])[fire]]]{2 fire splash damage}."
                }
            },
            "SulfurBomb": {
                "Greater": {
                    "criticalSuccess": "<strong>Effect</strong> The bomb also deals [[/r (3[splash])[acid]]]{3 acid splash damage} and the target becomes @UUID[Compendium.pf2e.conditionitems.Item.fesd1n5eVhpCSS18]{Sickened 1}.",
                    "success": "<strong>Effect</strong> The bomb also deals [[/r (3[splash])[acid]]]{3 acid splash damage} and the target takes a -1 status penalty to Perception checks and attack rolls until the end of its next turn (@UUID[Compendium.pf2e.equipment-effects.Item.fuQVJiPPUsvL6fi5]{Effect: Sulfur Bomb (Failure)})."
                },
                "Lesser": {
                    "criticalSuccess": "<strong>Effect</strong> The bomb also deals [[/r (1[splash])[acid]]]{1 acid splash damage} and the target becomes @UUID[Compendium.pf2e.conditionitems.Item.fesd1n5eVhpCSS18]{Sickened 1}.",
                    "success": "<strong>Effect</strong> The bomb also deals [[/r (1[splash])[acid]]]{1 acid splash damage} and the target takes a -1 status penalty to Perception checks and attack rolls until the end of its next turn (@UUID[Compendium.pf2e.equipment-effects.Item.fuQVJiPPUsvL6fi5]{Effect: Sulfur Bomb (Failure)})."
                },
                "Major": {
                    "criticalSuccess": "<strong>Effect</strong> The bomb also deals [[/r (4[splash])[acid]]]{4 acid splash damage} and the target becomes @UUID[Compendium.pf2e.conditionitems.Item.fesd1n5eVhpCSS18]{Sickened 1}.",
                    "success": "<strong>Effect</strong> The bomb also deals [[/r (4[splash])[acid]]]{4 acid splash damage} and the target takes a -1 status penalty to Perception checks and attack rolls until the end of its next turn (@UUID[Compendium.pf2e.equipment-effects.Item.fuQVJiPPUsvL6fi5]{Effect: Sulfur Bomb (Failure)})."
                },
                "Moderate": {
                    "criticalSuccess": "<strong>Effect</strong> The bomb also deals [[/r (2[splash])[acid]]]{2 acid splash damage} and the target becomes @UUID[Compendium.pf2e.conditionitems.Item.fesd1n5eVhpCSS18]{Sickened 1}.",
                    "success": "<strong>Effect</strong> The bomb also deals [[/r (2[splash])[acid]]]{2 acid splash damage} and the target takes a -1 status penalty to Perception checks and attack rolls until the end of its next turn (@UUID[Compendium.pf2e.equipment-effects.Item.fuQVJiPPUsvL6fi5]{Effect: Sulfur Bomb (Failure)})."
                }
            },
            "TallowBomb": {
                "criticalSuccess": "On a critical hit, a living creature taking persistent fire damage from a tallow bomb is @UUID[Compendium.pf2e.conditionitems.Item.fesd1n5eVhpCSS18]{Sickened 1} from the stench of burning fat and can't reduce its sickened value below 1 while the persistent fire damage lasts.",
                "Greater": {
                    "criticalSuccess": "<strong>Effect</strong> The bomb also deals [[/r (2*3d4)[persistent,fire]]], [[/r (3[splash])[fire]]]{3 fire splash damage}, and the target is @UUID[Compendium.pf2e.conditionitems.Item.fesd1n5eVhpCSS18]{Sickened 1} from the stench of burning fat. The creature can't reduce its sickened value below 1 while the persistent fire damage lasts.",
                    "success": "<strong>Effect</strong> The bomb also deals [[/r 3d4[persistent,fire]]] and [[/r (3[splash])[fire]]]{3 fire splash damage}."
                },
                "Lesser": {
                    "criticalSuccess": "<strong>Effect</strong> The bomb also deals [[/r (2*1d4)[persistent,fire]]], [[/r (1[splash])[fire]]]{1 fire splash damage}, and the target is @UUID[Compendium.pf2e.conditionitems.Item.fesd1n5eVhpCSS18]{Sickened 1} from the stench of burning fat. The creature can't reduce its sickened value below 1 while the persistent fire damage lasts.",
                    "success": "<strong>Effect</strong> The bomb also deals [[/r 1d4[persistent,fire]]] and [[/r (1[splash])[fire]]]{1 fire splash damage}."
                },
                "Major": {
                    "criticalSuccess": "<strong>Effect</strong> The bomb also deals [[/r (2*4d4)[persistent,fire]]], [[/r (4[splash])[fire]]]{4 fire splash damage}, and the target is @UUID[Compendium.pf2e.conditionitems.Item.fesd1n5eVhpCSS18]{Sickened 1} from the stench of burning fat. The creature can't reduce its sickened value below 1 while the persistent fire damage lasts.",
                    "success": "<strong>Effect</strong> The bomb also deals [[/r 4d4[persistent,fire]]] and [[/r (4[splash])[fire]]]{4 fire splash damage}."
                },
                "Moderate": {
                    "criticalSuccess": "<strong>Effect</strong> The bomb also deals [[/r (2*2d4)[persistent,fire]]], [[/r (2[splash])[fire]]]{2 fire splash damage}, and the target is @UUID[Compendium.pf2e.conditionitems.Item.fesd1n5eVhpCSS18]{Sickened 1} from the stench of burning fat. The creature can't reduce its sickened value below 1 while the persistent fire damage lasts.",
                    "success": "<strong>Effect</strong> The bomb also deals [[/r 2d4[persistent,fire]]] and [[/r (2[splash])[fire]]]{2 fire splash damage}."
                }
            },
            "TanglefootBag": {
                "Greater": {
                    "criticalSuccess": "On hit, @UUID[Compendium.pf2e.equipment-effects.Item.csA4UAD2tQq7RjT8]{-15 ft Speed Penalty} for 1 minute. On critical hit, @UUID[Compendium.pf2e.conditionitems.Item.eIcWbB5o3pP6OIMe]{Immobilized} for 1 round.",
                    "success": "On hit, @UUID[Compendium.pf2e.equipment-effects.Item.csA4UAD2tQq7RjT8]{-15 ft Speed Penalty} for 1 minute."
                },
                "Lesser": {
                    "criticalSuccess": "On hit, @UUID[Compendium.pf2e.equipment-effects.Item.fYZIanbYu0Vc4JEL]{-10 ft Speed Penalty} for 1 minute. On critical hit, @UUID[Compendium.pf2e.conditionitems.Item.eIcWbB5o3pP6OIMe]{Immobilized} for 1 round.",
                    "success": "On hit, @UUID[Compendium.pf2e.equipment-effects.Item.fYZIanbYu0Vc4JEL]{-10 ft Speed Penalty} for 1 minute."
                },
                "Major": {
                    "criticalSuccess": "On hit, @UUID[Compendium.pf2e.equipment-effects.Item.ITAFsW3dQPupJ3DW]{-20 ft Speed Penalty} for 1 minute. On critical hit, @UUID[Compendium.pf2e.conditionitems.Item.eIcWbB5o3pP6OIMe]{Immobilized} for 1 round.",
                    "success": "On hit, @UUID[Compendium.pf2e.equipment-effects.Item.ITAFsW3dQPupJ3DW]{-20 ft Speed Penalty} for 1 minute."
                },
                "Moderate": {
                    "criticalSuccess": "On hit, @UUID[Compendium.pf2e.equipment-effects.Item.MEreOgnjoRiXPEuq]{-15 ft Speed Penalty} for 1 minute. On critical hit, @UUID[Compendium.pf2e.conditionitems.Item.eIcWbB5o3pP6OIMe]{Immobilized} for 1 round.",
                    "success": "On hit, @UUID[Compendium.pf2e.equipment-effects.Item.MEreOgnjoRiXPEuq]{-15 ft Speed Penalty} for 1 minute."
                }
            },
            "Thunderstone": {
                "Greater": {
                    "success": "<strong>Effect</strong> The bomb also deals [[/r (3[splash])[sonic]]]{3 sonic splash damage} and all creatures within 10 feet must succeed at a @Check[type:fortitude|dc:28|showDC:all] save or be @UUID[Compendium.pf2e.conditionitems.Item.9PR9y0bi4JPKnHPR]{Deafened} until the end of its next turn."
                },
                "Lesser": {
                    "success": "<strong>Effect</strong> The bomb also deals [[/r (1[splash])[sonic]]]{1 sonic splash damage} and all creatures within 10 feet must succeed at a @Check[type:fortitude|dc:17|showDC:all] save or be @UUID[Compendium.pf2e.conditionitems.Item.9PR9y0bi4JPKnHPR]{Deafened} until the end of its next turn."
                },
                "Major": {
                    "success": "<strong>Effect</strong> The bomb also deals [[/r (4[splash])[sonic]]]{4 sonic splash damage} and all creatures within 10 feet must succeed at a @Check[type:fortitude|dc:36|showDC:all] save or be @UUID[Compendium.pf2e.conditionitems.Item.9PR9y0bi4JPKnHPR]{Deafened} until the end of its next turn."
                },
                "Moderate": {
                    "success": "<strong>Effect</strong> The bomb also deals [[/r (2[splash])[sonic]]]{2 sonic splash damage} and all creatures within 10 feet must succeed at a @Check[type:fortitude|dc:20|showDC:all] save or be @UUID[Compendium.pf2e.conditionitems.Item.9PR9y0bi4JPKnHPR]{Deafened} until the end of its next turn."
                }
            },
            "TwigjackSack": {
                "Greater": {
                    "criticalSuccess": "<strong>Effect</strong> The bomb also deals [[/r (2*4)[bleed]]] and [[/r (3[splash])[piercing]]]{3 piercing splash damage}.",
                    "success": "<strong>Effect</strong> The bomb also deals [[/r 4[bleed]]] and [[/r (3[splash])[piercing]]]{3 piercing splash damage}."
                },
                "Lesser": {
                    "criticalSuccess": "<strong>Effect</strong> The bomb also deals [[/r (2*1)[bleed]]] and [[/r (1[splash])[piercing]]]{1 piercing splash damage}.",
                    "success": "<strong>Effect</strong> The bomb also deals [[/r 1[bleed]]] and [[/r (1[splash])[piercing]]]{1 piercing splash damage}."
                },
                "Major": {
                    "criticalSuccess": "<strong>Effect</strong> The bomb also deals [[/r (2*5)[bleed]]] and [[/r (4[splash])[piercing]]]{4 piercing splash damage}.",
                    "success": "<strong>Effect</strong> The bomb also deals [[/r 5[bleed]]] and [[/r (4[splash])[piercing]]]{4 piercing splash damage}."
                },
                "Moderate": {
                    "criticalSuccess": "<strong>Effect</strong> The bomb also deals [[/r (2*3)[bleed]]] and [[/r (2[splash])[piercing]]]{2 piercing splash damage}.",
                    "success": "<strong>Effect</strong> The bomb also deals [[/r 3[bleed]]] and [[/r (2[splash])[piercing]]]{2 piercing splash damage}."
                }
            },
            "VexingVapor": {
                "Greater": {
                    "criticalSuccess": "<strong>Effect</strong> The bomb also deals [[/r (3[splash])[mental]]]{3 mental splash damage} and the target must succeed at a @Check[type:flat|dc:5] before taking actions with the concentrate trait, this lasts for 1 minute.",
                    "success": "<strong>Effect</strong> The bomb also deals [[/r (3[splash])[mental]]]{3 mental splash damage} and the target must succeed at a @Check[type:flat|dc:5] before taking actions with the concentrate trait, this lasts until the end of its next turn."
                },
                "Lesser": {
                    "criticalSuccess": "<strong>Effect</strong> The bomb also deals [[/r (1[splash])[mental]]]{1 mental splash damage} and the target must succeed at a @Check[type:flat|dc:5] before taking actions with the concentrate trait, this lasts for 1 minute.",
                    "success": "<strong>Effect</strong> The bomb also deals [[/r (1[splash])[mental]]]{1 mental splash damage} and the target must succeed at a @Check[type:flat|dc:5] before taking actions with the concentrate trait, this lasts until the end of its next turn."
                },
                "Major": {
                    "criticalSuccess": "<strong>Effect</strong> The bomb also deals [[/r (4[splash])[mental]]]{4 mental splash damage} and the target must succeed at a @Check[type:flat|dc:5] before taking actions with the concentrate trait, this lasts for 1 minute.",
                    "success": "<strong>Effect</strong> The bomb also deals [[/r (4[splash])[mental]]]{4 mental splash damage} and the target must succeed at a @Check[type:flat|dc:5] before taking actions with the concentrate trait, this lasts until the end of its next turn."
                },
                "Moderate": {
                    "criticalSuccess": "<strong>Effect</strong> The bomb also deals [[/r (2[splash])[mental]]]{2 mental splash damage} and the target must succeed at a @Check[type:flat|dc:5] before taking actions with the concentrate trait, this lasts for 1 minute.",
                    "success": "<strong>Effect</strong> The bomb also deals [[/r (2[splash])[mental]]]{2 mental splash damage} and the target must succeed at a @Check[type:flat|dc:5] before taking actions with the concentrate trait, this lasts until the end of its next turn."
                }
            },
            "WaterBomb": {
                "Greater": {
                    "success": "<strong>Effect</strong> The bomb also deals [[/r (3[splash])[bludgeoning]]]{3 nonlethal bludgeoning splash damage}. The bomb extinguishes non-magical fires within its splash area."
                },
                "Lesser": {
                    "success": "<strong>Effect</strong> The bomb also deals [[/r (1[splash])[bludgeoning]]]{1 nonlethal bludgeoning splash damage}."
                },
                "Major": {
                    "success": "<strong>Effect</strong> The bomb also deals [[/r (4[splash])[bludgeoning]]]{4 nonlethal bludgeoning splash damage}. The bomb extinguishes non-magical fires within its splash area."
                },
                "Moderate": {
                    "success": "<strong>Effect</strong> The bomb also deals [[/r (2[splash])[bludgeoning]]]{2 nonlethal bludgeoning splash damage}."
                }
            }
        },
        "Mutagens": {
            "BestialMutagen": {
                "FeralPrompt": "Increase penalty to AC to increase damage dice size?"
            }
        },
        "NPCAbility": {
            "AncientWisp": {
                "PinpointLight": "Pinpoint Light"
            },
            "BarghestFeed": "How many times has the Barghest fed?",
            "Bunyip": {
                "CrocodileLegs": "Crocodile Legs",
                "SnakeTail": "Snake Tail"
            },
            "Calikang": {
                "SixfoldFlurry": "Strikes not taken?",
                "SuspendedAnimationEnter": "Enter Suspended Animation",
                "SuspendedAnimationExit": "Exit Suspended Animation"
            },
            "Charge": {
                "AtLeastTen": "Moved at Least 10 feet"
            },
            "ChyzaeduAlienVestment": "Shattered Alien Vestment",
            "ClockworkLostPlates": "How many plates are lost?",
            "ClockworkWindUp": "Standby Mode",
            "ConstructArmor": {
                "BrokenArmor": "Broken Construct Armor",
                "CriticalHit": "Construct Armor Broken by a Critical Hit"
            },
            "CustomArmor": {
                "BrokenArmor": "Broken Custom Armor",
                "CriticalHit": "Custom Armor Broken by a Critical Hit"
            },
            "CyclopsBully": {
                "TerrorizingSwing": "If the creature is @UUID[Compendium.pf2e.conditionitems.Item.TBSHQspnbcqxsmjL]{Frightened} and takes damage, it takes an additional 2d10 damage and is knocked @UUID[Compendium.pf2e.conditionitems.Item.j91X7x0XSomq8d60]{Prone}."
            },
            "DemonInfuseWeapons": "Deal chaotic instead of evil damage",
            "DisplacedRobot": {
                "DivertPower": {
                    "Fists": "Divert Power to Fists",
                    "LaserBeam": "Divert Power to Laser Beam"
                },
                "Fists": "Fists",
                "LaserBeam": "Laser Beam"
            },
            "Dramofir": {
                "BittersweetDreamsCriticalFailure": "Critical Failure",
                "BittersweetDreamsSuccessFailure": "Success or Failure"
            },
            "DuskwalkerHuntPrey": {
                "AC": "Designated Prey attacks the Duskwalker",
                "Checks": "Duskwalker rolls checks against his Designated Prey"
            },
            "Falrok": {
                "LazuriteTerrainSwitch": "In lazurite infused terrain"
            },
            "GiantAnimatedStatueBrazier": "Brazier is alight",
            "HellboundAttorney": {
                "OpeningStatementCriticalSuccess": "Opening Statement (Critical Success)"
            },
            "HobgoblinFormationArea": "Formation vs. Area Effects",
            "IoseffXarwin": {
                "FulviasRing": {
                    "SavePossess": "Save against Target possessing Fulvia's Ring",
                    "SaveWear": "Save against Target wearing Fulvia's Ring",
                    "TargetPossess": "Target possesses Fulvia's Ring",
                    "TargetWear": "Target is wearing Fulvia's Ring"
                }
            },
            "KallasDevil": {
                "DisguisedAsChild": "Disguised as a Child",
                "LyingAboutLoathsomeStench": "Lying about Loathsome Stench"
            },
            "KrampusPunishTheNaughty": "Krampus rolls checks against Naughty Target",
            "LegionArchon": {
                "FlameOfJustice": "Flame of Justice - Critical Hit"
            },
            "LemureSubservience": {
                "Defend": "Defend",
                "Fetch": "Fetch",
                "Kill": "Kill"
            },
            "MarilithFocusedAssault": {
                "Five": "5 Longswords",
                "Four": "4 Longswords",
                "One": "1 Longsword",
                "Prompt": "How many longswords is the Marilith wielding?",
                "Six": "6 Longswords",
                "Three": "3 Longswords",
                "Two": "2 Longswords"
            },
            "Marut": {
                "Lightning": "Lightning",
                "Thunder": "Thunder"
            },
            "MinotaurHuntedFear": {
                "Demoralize": "Target is in maze or similarly difficult-to-navigate structure",
                "Survival": "To Avoid Getting Lost"
            },
            "Necrohulk": {
                "AlchemicalCartridgeRuptured": "Alchemical Cartridge Ruptured"
            },
            "PaleStranger": {
                "TargetMurderedPaleStranger": "Target Murdered Pale Stranger",
                "TargetNeverKilled": "Target has Never Killed"
            },
            "PoltergeistTelekineticStorm": {
                "MultiAttackLabel": "Telekinetic Storm - Multiple Targets",
                "MultipleTargets": "Multiple Targets",
                "SingleAttackEffect": "The attack deals [[/r {1d12}]]{1d12 damage} on a failure.",
                "SingleAttackLabel": "Telekinetic Storm - Single Target",
                "SingleTarget": "Single Target"
            },
            "PunishingStrike": {
                "Note": "The reckless attack makes the user @UUID[Compendium.pf2e.conditionitems.Item.AJh5ex99aV6VTggg]{Flat-Footed} until the start of their next turn. If they hit, they can add @UUID[Compendium.pf2e.bestiary-ability-glossary-srd.Item.t6cx9FOODmeZQNYl]{Push} to the strike"
            },
            "RaptorGuardWight": {
                "TerrorMaster": "The Raptor Guard is wearing their dinosaur-skull helm."
            },
            "Seugathi": {
                "MindfogSuppression": "Suppress Mindfog Aura"
            },
            "SkyDragon": {
                "DivineLightningGood": "Divine Lightning - Good Damage",
                "DivineLightningPositive": "Divine Lightning - Positive Damage"
            },
            "SovereignDragon": {
                "InspireEnvoyDragonAdult": "Adult Sovereign Dragon",
                "InspireEnvoyDragonAncient": "Ancient Sovereign Dragon",
                "InspireEnvoyDragonChoice": "Dragon Granting the Effect",
                "InspireEnvoyEffectAC": "Bonus to AC",
                "InspireEnvoyEffectAttack": "Bonus to Attack",
                "InspireEnvoyEffectChoice": "Granted Effect",
                "InspireEnvoyEffectPercWillCha": "Bonus to Will, Perception and Charisma-based skill checks"
            },
            "Surgeon": {
                "MedicalMalpracticeCriticalSuccess": "Medical Malpractice (Critical Success)"
            },
            "TreerazerPlantAttack": "Attack a Plant",
            "Vampire": {
                "JiangShi": {
                    "StanceOfDeath": {
                        "BoneCorpse": {
                            "Label": "Bone Corpse Stance"
                        },
                        "CloudlessVoid": {
                            "Label": "Cloudless Void Stance"
                        },
                        "SunderedVeins": {
                            "Label": "Sundered Veins Stance",
                            "Note": "The target becomes @UUID[Compendium.pf2e.conditionitems.Item.MIRkyAjyBeXivMa7]{Enfeebled 1}"
                        }
                    }
                }
            },
            "YetiNightmareGuardianRage": "Nightmare Guardian Rage",
            "Zetogeki": {
                "TiltScalesChannelEnergy": "Kinetic Energy Channeled",
                "TiltScalesTilted": "Scales Tilted"
            }
        },
        "OracleCurses": {
            "Ancestor": {
                "AncestralInfluence": "Ancestral Influence",
                "Label": {
                    "ExtremeBattle": "Extreme Battle",
                    "ExtremeSkillful": "Extreme Skillful",
                    "ExtremeSpellcasting": "Extreme Spellcasting",
                    "MajorBattle": "Major Battle",
                    "MajorSkillful": "Major Skillful",
                    "MajorSpellcasting": "Major Spellcasting",
                    "Martial": "Martial",
                    "MinorBattle": "Minor Battle",
                    "MinorSkillful": "Minor Skillful",
                    "MinorSpellcasting": "Minor Spellcasting",
                    "ModerateBattle": "Moderate Battle",
                    "ModerateSkillful": "Moderate Skillful",
                    "ModerateSpellcasting": "Moderate Spellcasting",
                    "Skillful": "Skillful",
                    "Spellcasting": "Spellcasting"
                },
                "MajorFailure": "Your curse interferes with this action and you must make a @Check[type:flat|dc:8|showDC:owner] check.",
                "MeddlingAncestor": "Meddling Ancestor",
                "MinorFailure": "Your curse interferes with this action and you must make a @Check[type:flat|dc:4|showDC:owner] check.",
                "ModerateFailure": "Your curse interferes with this action and you must make a @Check[type:flat|dc:6|showDC:owner] check."
            },
            "Battle": {
                "MadeAStrike": "You've made a strike this round",
                "NonTrivialEncounter": "In a non-trivial encounter"
            },
            "Bones": {
                "MajorUpgrade": " When you roll a critical failure at a saving throw against a disease, poison or death effect, you get a failure instead.",
                "ModerateUpgrade": "When you roll a success at a saving throw against a disease, poison or death effect, you get a critical success instead."
            },
            "Label": {
                "Extreme": "Extreme",
                "Major": "Major",
                "Minor": "Minor",
                "Moderate": "Moderate"
            },
            "Life": {
                "ToggleLabel": "All targets of Heal are living creatures"
            },
            "Time": {
                "ACLabel": "Defending against reactions or free actions while moving"
            }
        },
        "PersistentDamage": {
            "Acid1d4": {
                "criticalSuccess": "[[/r (2*1d4)[persistent,acid]]]",
                "success": "[[/r 1d4[persistent,acid]]]"
            },
            "Acid1d6": {
                "criticalSuccess": "[[/r (2*1d6)[persistent,acid]]]",
                "success": "[[/r 1d6[persistent,acid]]]"
            },
            "Acid2d6": {
                "criticalSuccess": "[[/r (2*2d6)[persistent,acid]]]",
                "success": "[[/r 2d6[persistent,acid]]]"
            },
            "Acid2d6+2": {
                "criticalSuccess": "[[/r (2*2d6+4)[persistent,acid]]]",
                "success": "[[/r (2d6+2)[persistent,acid]]]"
            },
            "Bleed1": {
                "criticalSuccess": "[[/r 2[bleed]]]",
                "success": "[[/r 1[bleed]]]"
            },
            "Bleed1d10": {
                "criticalSuccess": "[[/r (2*1d10)[bleed]]]",
                "success": "[[/r 1d10[bleed]]]"
            },
            "Bleed1d12": {
                "criticalSuccess": "[[/r (2*1d12)[bleed]]]",
                "success": "[[/r 1d12[bleed]]]"
            },
            "Bleed1d4": {
                "criticalSuccess": "[[/r (2*1d4)[bleed]]]",
                "success": "[[/r 1d4[bleed]]]"
            },
            "Bleed1d6": {
                "criticalSuccess": "[[/r (2*1d6)[bleed]]]",
                "success": "[[/r 1d6[bleed]]]"
            },
            "Bleed1d8": {
                "criticalSuccess": "[[/r (2*1d8)[bleed]]]",
                "success": "[[/r 1d8[bleed]]]"
            },
            "Bleed2": {
                "criticalSuccess": "[[/r 4[bleed]]]",
                "success": "[[/r 2[bleed]]]"
            },
            "Bleed2d10": {
                "criticalSuccess": "[[/r (2*2d10)[bleed]]]",
                "success": "[[/r 2d10[bleed]]]"
            },
            "Bleed2d12": {
                "criticalSuccess": "[[/r (2*2d12)[bleed]]]",
                "success": "[[/r 2d12[bleed]]]"
            },
            "Bleed2d4": {
                "criticalSuccess": "[[/r (2*2d4)[bleed]]]",
                "success": "[[/r 2d4[bleed]]]"
            },
            "Bleed2d6": {
                "criticalSuccess": "[[/r (2*2d6)[bleed]]]",
                "success": "[[/r 2d6[bleed]]]"
            },
            "Bleed2d8": {
                "criticalSuccess": "[[/r (2*2d8)[bleed]]]",
                "success": "[[/r 2d8[bleed]]]"
            },
            "Bleed3d10": {
                "criticalSuccess": "[[/r (2*3d10)[bleed]]]",
                "success": "[[/r 3d10[bleed]]]"
            },
            "Bleed3d6": {
                "criticalSuccess": "[[/r (2*3d6)[bleed]]]",
                "success": "[[/r 3d6[bleed]]]"
            },
            "Bleed3d8": {
                "criticalSuccess": "[[/r (2*3d8)[bleed]]]",
                "success": "[[/r 3d8[bleed]]]"
            },
            "Bleed4d6": {
                "criticalSuccess": "[[/r (2*4d6)[bleed]]]",
                "success": "[[/r 4d6[bleed]]]"
            },
            "Bleed4d8": {
                "criticalSuccess": "[[/r (2*4d8)[bleed]]]",
                "success": "[[/r 4d8[bleed]]]"
            },
            "Bleed6d10": {
                "criticalSuccess": "[[/r (2*6d10)[bleed]]]",
                "success": "[[/r 6d10[bleed]]]"
            },
            "Bleed6d6": {
                "criticalSuccess": "[[/r (2*6d6)[bleed]]]",
                "success": "[[/r 6d6[bleed]]]"
            },
            "Bleed8d4": {
                "criticalSuccess": "[[/r (2*8d4)[bleed]]]",
                "success": "[[/r 8d4[bleed]]]"
            },
            "Cold1d6": {
                "criticalSuccess": "[[/r (2*1d6)[persistent,cold]]]",
                "success": "[[/r 1d6[persistent,cold]]]"
            },
            "Cold1d8": {
                "criticalSuccess": "[[/r (2*1d8)[persistent,cold]]]",
                "success": "[[/r 1d8[persistent,cold]]]"
            },
            "Cold2d6": {
                "criticalSuccess": "[[/r (2*2d6)[persistent,cold]]]",
                "success": "[[/r 2d6[persistent,cold]]]"
            },
            "Cold2d8": {
                "criticalSuccess": "[[/r (2*2d8)[persistent,cold]]]",
                "success": "[[/r 2d8[persistent,cold]]]"
            },
            "Fire1": {
                "criticalSuccess": "[[/r 2[persistent,fire]]]",
                "success": "[[/r 1[persistent,fire]]]"
            },
            "Fire1d10": {
                "criticalSuccess": "[[/r (2*1d10)[persistent,fire]]]",
                "success": "[[/r 1d10[persistent,fire]]]"
            },
            "Fire1d4": {
                "criticalSuccess": "[[/r (2*1d4)[persistent,fire]]]",
                "success": "[[/r 1d4[persistent,fire]]]"
            },
            "Fire1d6": {
                "criticalSuccess": "[[/r (2*1d6)[persistent,fire]]]",
                "success": "[[/r 1d6[persistent,fire]]]"
            },
            "Fire2d10": {
                "criticalSuccess": "[[/r (2*2d10)[persistent,fire]]]",
                "success": "[[/r 2d10[persistent,fire]]]"
            },
            "Fire2d4": {
                "criticalSuccess": "[[/r (2*2d4)[persistent,fire]]]",
                "success": "[[/r 2d4[persistent,fire]]]"
            },
            "Fire2d6": {
                "criticalSuccess": "[[/r (2*2d6)[persistent,fire]]]",
                "success": "[[/r 2d6[persistent,fire]]]"
            },
            "Fire2d8": {
                "criticalSuccess": "[[/r (2*2d8)[persistent,fire]]]",
                "success": "[[/r 2d8[persistent,fire]]]"
            },
            "Fire3d10": {
                "criticalSuccess": "[[/r (2*3d10)[persistent,fire]]]",
                "success": "[[/r 3d10[persistent,fire]]]"
            },
            "Fire3d6": {
                "criticalSuccess": "[[/r (2*3d6)[persistent,fire]]]",
                "success": "[[/r 3d6[persistent,fire]]]"
            },
            "Fire3d8": {
                "criticalSuccess": "[[/r (2*3d8)[persistent,fire]]]",
                "success": "[[/r 3d8[persistent,fire]]]"
            },
            "Fire4d10": {
                "criticalSuccess": "[[/r (2*4d10)[persistent,fire]]]",
                "success": "[[/r 4d10[persistent,fire]]]"
            },
            "Force1d12": {
                "criticalSuccess": "[[/r (2*1d12)[persistent,force]]]",
                "success": "[[/r 1d12[persistent,force]]]"
            },
            "Force2d12": {
                "criticalSuccess": "[[/r (2*2d12)[persistent,force]]]",
                "success": "[[/r 2d12[persistent,force]]]"
            },
            "Mental1d4": {
                "criticalSuccess": "[[/r (2*1d4)[persistent,mental]]]",
                "success": "[[/r 1d4[persistent,mental]]]"
            },
            "Mental1d6": {
                "criticalSuccess": "[[/r (2*1d6)[persistent,mental]]]",
                "success": "[[/r 1d6[persistent,mental]]]"
            },
            "Mental1d8": {
                "criticalSuccess": "[[/r (2*1d8)[persistent,mental]]]",
                "success": "[[/r 1d8[persistent,mental]]]"
            },
            "Mental2d6": {
                "criticalSuccess": "[[/r (2*2d6)[persistent,mental]]]",
                "success": "[[/r 2d6[persistent,mental]]]"
            },
            "Mental3d6": {
                "criticalSuccess": "[[/r (2*3d6)[persistent,mental]]]",
                "success": "[[/r 3d6[persistent,mental]]]"
            },
            "Negative1d10": {
                "criticalSuccess": "[[/r (2*1d10)[persistent,negative]]]",
                "success": "[[/r 1d10[persistent,negative]]]"
            },
            "Negative1d6": {
                "criticalSuccess": "[[/r (2*1d6)[persistent,negative]]]",
                "success": "[[/r 1d6[persistent,negative]]]"
            },
            "Negative1d8": {
                "criticalSuccess": "[[/r (2*1d8)[persistent,negative]]]",
                "success": "[[/r 1d8[persistent,negative]]]"
            },
            "Negative2d10": {
                "criticalSuccess": "[[/r (2*2d10)[persistent,negative]]]",
                "success": "[[/r 2d10[persistent,negative]]]"
            },
            "Piercing2d8+8": {
                "criticalSuccess": "[[/r (2*2d8+16)[persistent,piercing]]]",
                "success": "[[/r (2d8+8)[persistent,piercing]]]"
            },
            "Poison1d12": {
                "criticalSuccess": "[[/r (2*1d12)[persistent,poison]]]",
                "success": "[[/r 1d12[persistent,poison]]]"
            },
            "Poison1d4": {
                "criticalSuccess": "[[/r (2*1d4)[persistent,poison]]]",
                "success": "[[/r 1d4[persistent,poison]]]"
            },
            "Poison1d6": {
                "criticalSuccess": "[[/r (2*1d6)[persistent,poison]]]",
                "success": "[[/r 1d6[persistent,poison]]]"
            },
            "Poison1d8": {
                "criticalSuccess": "[[/r (2*1d8)[persistent,poison]]]",
                "success": "[[/r 1d8[persistent,poison]]]"
            },
            "Poison2d4": {
                "criticalSuccess": "[[/r (2*2d4)[persistent,poison]]]",
                "success": "[[/r 2d4[persistent,poison]]]"
            },
            "Poison2d6": {
                "criticalSuccess": "[[/r (2*2d6)[persistent,poison]]]",
                "success": "[[/r 2d6[persistent,poison]]]"
            },
            "Poison2d8": {
                "criticalSuccess": "[[/r (2*2d8)[persistent,poison]]]",
                "success": "[[/r 2d8[persistent,poison]]]"
            },
            "Poison3d4": {
                "criticalSuccess": "[[/r (2*3d4)[persistent,poison]]]",
                "success": "[[/r 3d4[persistent,poison]]]"
            },
            "Poison3d6": {
                "criticalSuccess": "[[/r (2*3d6)[persistent,poison]]]",
                "success": "[[/r 3d6[persistent,poison]]]"
            },
            "Poison4d6": {
                "criticalSuccess": "[[/r (2*4d6)[persistent,poison]]]",
                "success": "[[/r 4d6[persistent,poison]]]"
            }
        },
        "RuleEditor": {
            "FastHealing": {
                "DeactivatedBy": "Deactivated By"
            },
            "FlatModifier": {
                "HideIfDisabled": "Hide (If Disabled)"
            },
            "General": {
                "Brackets": "Brackets",
                "CriticalBehavior": {
                    "false": "1x Damage on Crit",
                    "null": "2x Damage on Crit",
                    "true": "Critical Damage Only"
                },
                "DamageType": "Damage Type",
                "Label": "Label",
                "Predicate": "Predicate",
                "Primitive": "Primitive",
                "Range": "Range",
                "Selector": "Selector",
                "Value": "Value"
            },
            "GrantItem": {
                "AllowDuplicate": "Allow Duplicates",
                "ReevaluateOnUpdate": "Reevaluate on Update",
                "ReplaceSelf": "Replace Self"
            },
            "Note": {
                "Hidden": "Hidden",
                "Outcome": "Outcome",
                "Text": "Text Content",
                "Title": "Title"
            }
        },
        "RuleElement": {
            "ActiveEffectLike": "ActiveEffect-Like",
            "ActorTraits": "Actor Traits",
            "AdjustDegreeOfSuccess": "Adjust Degree of Success",
            "AdjustModifier": "Adjust Modifier",
            "AdjustStrike": "Adjust Strike",
            "Aura": "Aura",
            "BaseSpeed": "Base Speed",
            "BattleForm": "Battle Form",
            "ChoiceSet": "Choice Set",
            "CraftingEntry": "Crafting Entry",
            "CraftingFormula": "Crafting Formula",
            "CreatureSize": "Creature Size",
            "CriticalSpecialization": "Critical Specialization",
            "DamageDice": "Damage Dice",
            "DexterityModifierCap": "Dexterity Modifier Cap",
            "EphemeralEffect": "Ephemeral Effect",
            "FastHealing": "Fast Healing/Regeneration",
            "FixedProficiency": "Fixed Proficiency",
            "FlatModifier": "Flat Modifier",
            "GrantItem": "Grant Item",
            "Immunity": "Immunity",
            "ItemAlteration": "Item Alteration",
            "LoseHitPoints": "Lose Hit Points",
            "MarkToken": "Mark Token",
            "MartialProficiency": "Martial Proficiency",
            "MultipleAttackPenalty": "Multiple Attack Penalty",
            "Note": "Note",
            "Resistance": "Resistance",
            "RollOption": "Roll Option",
            "RollTwice": "Roll Twice",
            "Sense": "Sense",
            "Strike": "Strike",
            "Striking": "Striking",
            "SubstituteRoll": "Substitute Roll",
            "TempHP": "Temporary Hit Points",
            "TempHPShortLabel": "Temp",
            "TokenEffectIcon": "Token Effect Icon",
            "TokenImage": "Token Image",
            "TokenLight": "Token Light",
            "TokenName": "Token Name",
            "Unrecognized": "Unrecognized Rule Element",
            "Weakness": "Weakness",
            "WeaponPotency": "Weapon Potency"
        },
        "SkillVariant": {
            "AboutCaves": "About Caves",
            "AcidicEnvironment": "In Acidic Surroundings",
            "AgainstDemons": "Against Demons",
            "Aid": "To Aid",
            "AttemptToFascinateOutdoorsInBrightSun": "Using Fascinating Performance Outdoors in Bright Sun",
            "Blacksmithing": "For Blacksmithing",
            "BloodOrWater": "In Blood of Water",
            "BoundHome": "Within Bound Home",
            "Buried": "Buried",
            "CanClearlyIdentifyTheStars": "Can Clearly Identify the Stars",
            "Climb": "To Climb",
            "ClimbHighJumpLongJumpOrDisarm": "To Climb, High Jump, Long Jump, or Disarm",
            "ClimbOrSwim": "To Climb or Swim",
            "CommandAnAnimal": "To Command an Animal",
            "CommandReptile": "To Command an Animal that is a Reptile",
            "ConcealAnObject": "To Conceal an Object",
            "CraftAlchemical": "To Craft Alchemical Items",
            "CraftAlchemicalOrMedicine": "To Craft Alchemical or Medicinal Items",
            "CraftBone": "Using Bone",
            "CraftJewelry": "To Craft Jewelry",
            "CraftSnare": "To Craft Snares",
            "CraftTrap": "To Craft Traps",
            "CraftTrapSnare": "To Craft Traps and Snares",
            "CreateForgery": "To Create Forgery",
            "Dance": "To Dance",
            "Darkness": "In Darkness",
            "DarknessOrSmoke": "In Darkness or Smoke",
            "DecayingPlantFungus": "Amid Decaying Plant Matter or Fungus",
            "Demoralize": "To Demoralize",
            "DemoralizeThreateningLunge": "To Demoralize with Threatening Lunge",
            "Deserts": "In Deserts",
            "DimLight": "In Dim Light",
            "DimLightOrDarkness": "In Dim Light or Darkness",
            "DisableADevice": "To Disable a Device",
            "Disarm": "To Disarm",
            "DisarmGrapple": "To Disarm or Grapple",
            "DisarmGrappleAvoidDisarm": "To Disarm, Grapple, or avoid being Disarmed",
            "DisarmMetal": "To Disarm a Metal Item",
            "DisarmStoneMetal": "To Disarm Stone or Metal Objects",
            "DiscernAndPredictWeather": "Discern Weather Patterns and Predict Upcoming Weather Conditions",
            "Diversion": "To Create a Diversion",
            "Escape": "To Escape",
            "EscapeForceOpenOrLift": "To Escape, Force Open, or Lift Heavy Objects",
            "Feint": "To Feint",
            "ForceOpenGrappleShoveOrTrip": "To Force Open, Grapple, Shove, or Trip",
            "Forests": "In Forests",
            "ForestsOrJungles": "In Forests or Jungles",
            "ForestsOrSnow": "In Forests or Snow",
            "ForestsOrSwamps": "In Forests or Swamps",
            "ForestsOrUnderground": "In Forests or Underground Areas",
            "FortuneTelling": "To Tell Fortunes",
            "FullMoon": "Full Moon",
            "GatherInformation": "to Gather Information",
            "Grapple": "To Grapple",
            "GrappleShove": "To Grapple or Shove",
            "Hide": "To Hide",
            "HideInBody": "To Hide Inside a Body",
            "HideInDim": "To Hide in Dim Light",
            "HideInDimOrDark": "To Hide in Dim Light or Darkness",
            "HideSneakInscriptions": "To Hide or Sneak Among Inscriptions",
            "HideSneakTree": "To Hide or Sneak while in a Tree",
            "HighJumpOrLongJump": "To High Jump or Long Jump",
            "IceAndSnow": "In Ice or Snow",
            "ImitateStone": "To Imitate Stone",
            "ImitateVoice": "To Imitate a Voice",
            "Impersonate": "To Impersonate",
            "ImpersonateCloakSheetRay": "To Impersonate a Cloak, Sheet, or Ray",
            "ImpersonateClothing": "To Impersonate Clothing",
            "ImpersonateHumanVersion": "To Impersonate a Human Version of Themselves",
            "ImpersonateInanimate": "To Impersonate an Inanimate Object",
            "ImpersonateMound": "To Impersonate a Mound",
            "ImpersonatePastSelf": "To Impersonate a Past Self",
            "JumpOrClimb": "To Jump or Climb",
            "JumpOrSwim": "To Jump or Swim",
            "Jungles": "In Jungles",
            "JunglesOrFlowerFields": "In Jungles or Flower Fields",
            "JunkOrDebris": "In Junk or Debris",
            "Lair": "In Lair",
            "Lava": "In Lava",
            "LeyLine": "Near Ley Line",
            "Lie": "To Lie",
            "LongJump": "To Long Jump",
            "Lute": "To Play the Lute",
            "MakeAnImpression": "To Make an Impression",
            "ManeuverInFlight": "To Maneuver in Flight",
            "Moist": "In Moist Environments",
            "Mountains": "In Mountains",
            "Navigate": "To Navigate",
            "NearTheOcean": "Near The Ocean",
            "NighttimeWithMoonVisible": "Nighttime, with the Moon Visible",
            "OceansForests": "In Oceans and Forests",
            "Orate": "To Orate",
            "Paint": "To Paint",
            "PalmAnObjectOrSteal": "To Palm an Object or Steal",
            "PickALock": "To Pick a Lock",
            "Poison": "To Craft Poisons",
            "Prophecy": "To Spout Prophecy",
            "Raining": "Raining",
            "RecallKnowledge": "To Recall Knowledge",
            "RecallKnowledgeDeadSubject": "To Recall Knowledge about a deceased subject",
            "Rocky": "In Rocky Terrain",
            "Ruins": "In Ruins",
            "RunningWater": "In Running Water",
            "RustyTerrain": "In Areas of Rusty Objects",
            "Sand": "In Sand",
            "SenseMotive": "to Sense Motive",
            "Sewers": "In Sewers",
            "SewersScrapyards": "In Sewers and Scrapyards",
            "Shoes": "For Shoes",
            "ShootingGallery": "In the Shooting Gallery",
            "Shove": "To Shove",
            "Singing": "Singing",
            "Skinless": "When Skinless",
            "Snow": "In Snow",
            "Squeeze": "To Squeeze",
            "Steal": "To Steal",
            "StonyOrIcyAreas": "In Stony or Icy Areas",
            "StringedInstruments": "For Stringed Instruments",
            "Subsist": "To Subsist",
            "Swamps": "In Swamps",
            "Swardlands": "In the Swardlands",
            "Swim": "To Swim",
            "TarPit": "In Tar Pits",
            "TellTheTruth": "To Tell the Truth",
            "ThickVegetation": "In Thick Vegetation",
            "Track": "To Track",
            "TrackBleedingCreature": "To Track a Bleeding Creature",
            "TrackCreator": "To Track Their Creator",
            "TrackHalfHealth": "To Track a Creature at Half its Hit Points or Fewer",
            "Traps": "Traps",
            "TrashAndRubbish": "In Trash and Rubbish",
            "Trip": "To Trip",
            "TripTangle": "To Trip and Tangle",
            "TumbleThrough": "To Tumble Through",
            "TumbleThroughMediumOrLarger": "To Tumble Through the Space of a Medium or Larger Creature",
            "Tundra": "In Tundra",
            "Underground": "Underground",
            "Undergrowth": "In Undergrowth",
            "Underwater": "Underwater",
            "UnderwaterVegetation": "In Underwater Vegetation",
            "Vegetation": "In Vegetation",
            "VsArthropods": "vs. Arthropods",
            "VsControlled": "vs. Controlled effects",
            "VsDarknessLightShadow": "vs. Darkness, Light or Shadow effects",
            "VsDemons": "vs. Demons",
            "VsDiseases": "vs. Diseases",
            "VsEmotion": "vs. Emotion effects",
            "VsMagic": "vs. Magical effects",
            "VsMental": "vs. Mental effects",
            "VsPlants": "vs. Plants",
            "VsProne": "vs. Prone effects",
            "VsShoveOrTrip": "vs. Shove or Trip",
            "VsSleeping": "vs. sleeping targets",
            "Water": "In Water",
            "WaterOrMud": "In Water or Mud",
            "Weave": "To Weave",
            "Woodworking": "Woodworking"
        },
        "SpecificRule": {
            "Actions": {
                "ThreeActions": "Three Actions",
                "TwoActions": "Two Actions"
            },
            "AdjustDegreeOfSuccess": {
                "Squeeze": {
                    "CriticalFailureSuccessBetter": "When you roll a critical failure on a check to Squeeze, you get a failure instead, and when you roll a success, you get a critical success instead."
                }
            },
            "AdoptedAncestry": {
                "Prompt": "Select a common ancestry."
            },
            "AdvancedGeneralTraining": {
                "Prompt": "Select a 7th-level or lower general feat."
            },
            "AerialPiledriver": {
                "SuccessText": "The target lands @UUID[Compendium.pf2e.conditionitems.Item.j91X7x0XSomq8d60]{Prone}.",
                "FailureText": "You lose your grip on the target, and it is no longer grabbed or restrained by you.",
                "CriticalFailureText": "You fall @UUID[Compendium.pf2e.conditionitems.Item.j91X7x0XSomq8d60]{Prone}, and the target is no longer grabbed or restrained by you."
            },
            "AftermathFeats": {
                "DormantEruptionToggle": "You've Used Thermal Eruption Today",
                "StoneFistLabel": "Stone Fist"
            },
            "Aid": {
                "Prompt": "Choose the bonus from Aid."
            },
            "Alchemist": {
                "AlchemicalCrossbow": {
                    "Prompt": "Choose a bomb to add to the crossbow."
                },
                "ResearchField": {
                    "Prompt": "Select a research field."
                }
            },
            "Anadi": {
                "SpiderOrHybridForm": "In Spider or Hybrid Form"
            },
            "AncestralParagon": {
                "Prompt": "Select a 1st-level ancestry feat."
            },
            "AncientElf": {
                "Prompt": "Select a multiclass dedication feat."
            },
            "AnimalForm": {
                "Ape": "Ape",
                "Bat": "Bat",
                "Bear": "Bear",
                "Bull": "Bull",
                "Canine": "Canine",
                "Cat": "Cat",
                "Centipede": "Centipede",
                "Deer": "Deer",
                "Frog": "Frog",
                "Shark": "Shark",
                "Snake": "Snake",
                "Toad": "Toad",
                "Wolf": "Wolf"
            },
            "AnimalSkin": {
                "BracersOfArmor": "Animal Skin w/ Bracers of Armor",
                "ExplorersClothing": "Animal Skin w/ Explorer's Clothing",
                "MageArmor": "Animal Skin w/ Mage Armor"
            },
            "AquaticCombat": {
                "FireNote": "You can't cast fire spells or use actions with the fire trait underwater.",
                "RangedNote": "Ranged attacks that deal bludgeoning or slashing damage automatically miss if the attacker or target is underwater, and piercing ranged attacks made by an underwater creature or against an underwater target have their range increments halved."
            },
            "ArtokussFire": {
                "Note": "Your Alchemist's Fire deals an additional 1d4 persistent fire damage, and creatures must make two succesful flat checks to end the condition (or one check, if they had assisted recovery that reduces the flat check to DC 10). Your enhanced fire burns underwater, and water does not help to end the persistent damage."
            },
            "Automaton": {
                "ArcaneLocomotion": {
                    "Prompt": "Select a movement type."
                },
                "AutomatonArmament": {
                    "Prompt": "Select an unarmed strike."
                },
                "CoreCannon": {
                    "AttackNote": "You need to manually apply your highest Potency rune to this attack roll.",
                    "CriticalHit": "On a critical hit, the target takes [[/r 10[persistent,fire]]] @UUID[Compendium.pf2e.conditionitems.Item.lDVqvLKA6eF3Df60]{Persistent Fire Damage}. Your core cannon does not add critical specialization effects.</p>"
                },
                "EnergyBeam": {
                    "CriticalHit": "On a critical hit, the target takes persistent fire damage equal to the number of weapon damage dice. Your eye beam does not add critical specialization effects."
                },
                "EnhanceableFeats": {
                    "ArcaneCamouflage": "Arcane Camouflage",
                    "ArcaneCommunication": "Arcane Communication",
                    "ArcaneEye": "Arcane Eye",
                    "ArcaneLocomotion": "Arcane Locomotion",
                    "ArcanePropulsion": "Arcane Propulsion",
                    "ArcaneSafeguards": "Arcane Safeguards",
                    "ArcaneSlam": "Arcane Slam",
                    "AstralBlink": "Astral Blink",
                    "AutomatonArmament": "Automaton Armament",
                    "AutomatonLore": "Automaton Lore",
                    "CoreAttunement": "Core Attunement",
                    "CoreRejuvenation": "Core Rejuvenation",
                    "EnergyBeam": "Energy Beam",
                    "EnlargedChassis": "Enlarged Chassis",
                    "IntegratedArmament": "Integrated Armament",
                    "LesserAugmentation": "Lesser Augmentation",
                    "MagicalResistance": "Magical Resistance",
                    "RainOfBolts": "Rain of Bolts",
                    "ReinforcedChassis": "Reinforced Chassis"
                },
                "Enhancement": {
                    "ArcaneLocomotionClimbSpeed": "Gain a climb speed",
                    "ArcaneLocomotionIncreaseSpeed": "Increase speeds",
                    "ArcaneLocomotionSwimSpeed": "Gain a swim speed",
                    "AugmentationPrompt": "Select a feat to augment.",
                    "EnhancementPrompt": "Select an enhancement.",
                    "MagicalResistanceAll": "Gain additional resistances",
                    "MagicalResistanceIncrease": "Enhance existing resistance"
                },
                "HunterAutomaton": {
                    "ToggleLabel": "Running on all fours"
                },
                "MagicalResistance": {
                    "Prompt": "Select a type of energy damage."
                }
            },
            "Barbarian": {
                "Animal": {
                    "Ape": "Ape",
                    "Bear": "Bear",
                    "Bull": "Bull",
                    "Cat": "Cat",
                    "Deer": "Deer",
                    "Frog": "Frog",
                    "Prompt": "Select an animal.",
                    "Shark": "Shark",
                    "Snake": "Snake",
                    "Wolf": "Wolf"
                },
                "Dragon": {
                    "NormalRageDamage": "Deal normal rage damage",
                    "ToggleLabel": "Draconic Rage",
                    "Prompt": "Select a dragon."
                },
                "Giant": {
                    "Prompt": "Select an energy type for Raging Resistance."
                },
                "Instinct": {
                    "Drops": "Level 1 barbarian class feature",
                    "Prompt": "Select an instinct."
                },
                "InuredToAlchemy": {
                    "CriticalSuccess": "Each critical success reduces the stage by 3 for an alchemical poison, drug, or addiction.",
                    "CriticalSuccessVirulent": "Each critical success reduces the stage by 2 for a virulent alchemical poison, drug, or addiction.",
                    "Success": "Each of your successful saving throws against an alchemical poison, a drug, or an addiction reduces the stage by 2",
                    "SuccessVirulent": "Each of your successful saving throws against a virulent alchemical poison, a drug, or an addiction reduces the stage by 1"
                },
                "Spirit": {
                    "NegativeDamage": "Negative Damage",
                    "PositiveDamage": "Positive Damage",
                    "ToggleLabel": "Spirit Rage"
                },
                "Superstition": {
                    "TargetingCaster": "Target is a caster"
                }
            },
            "Bard": {
                "Muse": {
                    "Enigma": "Enigma",
                    "Maestro": "Maestro",
                    "Polymath": "Polymath",
                    "Prompt": "Select a muse.",
                    "Warrior": "Warrior"
                }
            },
            "Beastkin": {
                "AnimalSenses": {
                    "Prompt": "Select a sense available to your inherent animal."
                },
                "Senses": {
                    "EcholocationImprecise": "Echolocation (Imprecise) 30 feet",
                    "EcholocationPrecise": "Improve your echolocation to precise",
                    "Scent": "Scent (Imprecise) 30 feet",
                    "TremorsenseImprecise": "Tremorsense (Imprecise) 30 feet",
                    "TremorsensePrecise": "Improve your tremorsense to precise"
                }
            },
            "BlessingOfDefiance": {
                "Prompt": "Choose one saving throw."
            },
            "BloodlettingKukri": {
                "Note": "If the target didn't already have persistent bleed damage when you scored the critical hit, you also gain [[/r 1d8]] temporary Hit Points."
            },
            "BonusLabel": {
                "NegativeOne": "-1",
                "PlusFour": "+4",
                "PlusOne": "+1",
                "PlusThree": "+3",
                "PlusTwo": "+2"
            },
            "BottledOmen": {
                "Label": "Use your omen"
            },
            "BountyHunterDedication": {
                "GatherInfoHuntedPrey": "To Gather Information regarding hunted prey"
            },
            "BrevicNoble": {
                "Garess": "Garess",
                "Lebeda": "Lebeda",
                "Lodovka": "Lodovka",
                "Medvyed": "Medvyed",
                "Orlovsky": "Orlovsky",
                "Prompt": "Select a Brevic lineage.",
                "Surtova": "Surtova"
            },
            "CatharticMage": {
                "EmotionalState": {
                    "Prompt": "Select a catharsis emotion."
                },
                "Love": {
                    "Toggle": "You cast a spell to benefit your emotional focus"
                }
            },
            "CelestialResistance": {
                "Prompt": "Select a type of energy associated with your bloodline."
            },
            "Champion": {
                "BladeAllyRune": "Select a property rune for your blade ally.",
                "DivineSmite": {
                    "Label": "Divine Smite"
                },
                "EvilDamage": "Evil Damage",
                "NegativeDamage": "Negative Damage",
                "TargetReaction": "Target triggered your champion reaction"
            },
            "ChromaticArmor": {
                "Acid": "Orange (Acid)",
                "Electricity": "Yellow (Electricity)",
                "Fire": "Red (Fire)",
                "Force": "Violet (Force)",
                "Mental": "Indigo (Mental)",
                "Poison": "Green (Poison)",
                "Prompt": "Select a color.",
                "Sonic": "Blue (Sonic)"
            },
            "Chronoskimmer": {
                "DestabilizeFailureLabel": "Destabilize timestream (Failure)",
                "DestabilizeSuccessLabel": "Destabilize timestream (Success)",
                "StabilizeLabel": "Stabilize timestream"
            },
            "ClanWeapon": {
                "ClanPistol": "Clan Pistol (Ancestry Feat)",
                "Label": "Clan Weapon",
                "Prompt": "Select a clan weapon."
            },
            "Cleric": {
                "Doctrine": {
                    "AllowedDrops": "1st-level cleric class feature",
                    "Prompt": "Select a doctrine."
                }
            },
            "Conditions": {
                "Sickened": {
                    "Reduce": {
                        "criticalSuccess": "When you critically succeed at a Fortitude save to reduce your @UUID[Compendium.pf2e.conditionitems.Item.fesd1n5eVhpCSS18]{Sickened} value, you reduce it by 3.",
                        "success": "When you succeed at a Fortitude save to reduce your @UUID[Compendium.pf2e.conditionitems.Item.fesd1n5eVhpCSS18]{Sickened} value, you reduce it by 2."
                    }
                }
            },
            "Conrasu": {
                "CeremonyEvenedHand": {
                    "Prompt": "Select an unarmed attack."
                },
                "RiteOfPassage": {
                    "Note": "When you use the Acrobatics skill to Balance on narrow surfaces or uneven ground within forests, and you roll a success, you get a critical success instead."
                }
            },
            "Convergent": {
                "Tactics": "An ally with Convergent Tactics is within reach of the target."
            },
            "CorrosiveBody": {
                "Note": "The first time each round that you deal acid damage to a creature in this way, you gain [[/r 3d6 #Temporary Hit Points]]{3d6 temporary Hit Points}",
                "Note9th": "The first time each round that you deal acid damage to a creature in this way, you gain [[/r 5d6 #Temporary Hit Points]]{5d6 temporary Hit Points}"
            },
            "Cover": {
                "Greater": "Greater",
                "Lesser": "Lesser",
                "Prompt": "Select a level of cover.",
                "Prone": "Prone",
                "Standard": "Standard"
            },
            "CriticalDeck": {
                "Effect": {
                    "Label": "Critical Effect"
                }
            },
            "DancingShield": {
                "Prompt": "Select the shield's AC bonus."
            },
            "DedicationCraftingEntry": {
                "FireworkTechnician": "Firework Technician",
                "Herbalist": "Herbalist",
                "Poisoner": "Poisoner",
                "Snarecrafter": "Snarecrafter",
                "TalismanDabbler": "Talisman Dabbler"
            },
            "Defending": {
                "FireSpell": "Defending against a fire spell"
            },
            "DeityAndCause": {
                "AllowedDrops": "1st-level champion class feature",
                "Prompt": "Select a champion's cause."
            },
            "DeviantAbilities": {
                "AwakenedPower": {
                    "AwakenedLabel": "Awakened",
                    "BlastingBeamsAgile": "Blasting Beams: Agile Strikes",
                    "BlastingBeamsLine": "Blasting Beams: 60-Foot Line",
                    "BoneSpikesPoison": "Bone Spikes: Poisoned",
                    "BoneSpikesReach": "Bone Spikes: Reach",
                    "ConsumeEnergyRange": "Consume Energy: Enhance Range",
                    "ConsumeEnergyStrikes": "Consume Energy: Enhance Strikes",
                    "DistantWanderingFly": "Distant Wandering: Flight",
                    "DistantWanderingQuick": "Distant Wandering: Quickened",
                    "EerieFlickerCompress": "Eerie Flicker: Compress Flicker",
                    "EerieFlickerTerrify": "Eerie Flicker: Terrifying Form",
                    "EnervatingWailEnfeebling": "Enervating Wail: Enfeebling Wail",
                    "EnervatingWailSilent": "Enervating Wail: Silent Wail",
                    "GhostlyGraspGrab": "Ghostly Grasp: Grab",
                    "GhostlyGraspPush": "Ghostly Grasp: Push",
                    "HighSpeedRegenerationRecovery": "High-Speed Regeneration: Emergency Regeneration",
                    "HighSpeedRegenerationSpeed": "High-Speed Regeneration: Speed Boost",
                    "Prompt": "Select an awakening for a deviant feat.",
                    "PropulsiveLeapSpeed": "Propulsive Leap: Speed Increase",
                    "PropulsiveLeapWeapon": "Propulsive Leap: Makeshift Weapon",
                    "StormingBreathEscape": "Storming Breath: Speedy Escape",
                    "StormingBreathProne": "Storming Breath: Knock Prone",
                    "TectonicStompStone": "Tectonic Stomp: Stone Cover",
                    "TectonicStompStun": "Tectonic Stomp: Stun Foes",
                    "TitanSwingBleed": "Titan Swing: Bleed",
                    "TitanSwingProne": "Titan Swing: Knockback"
                },
                "BoneSpikes": {
                    "ReachLabel": "Extend bone spikes",
                    "StrikeLabel": "Bone Spike"
                },
                "Dragon": {
                    "EnergyPrompt": "Select an energy associated with your dragon abilities."
                },
                "TitanSwing": {
                    "NoteFifteenFeet": "The target is pushed back 15 feet.",
                    "NoteFiveFeet": "The target is pushed back 5 feet.",
                    "NoteProne": "You push the target back double the normal distance and knock it @UUID[Compendium.pf2e.conditionitems.Item.j91X7x0XSomq8d60]{Prone}.",
                    "NoteTenFeet": "The target is pushed back 10 feet."
                }
            },
            "Dhampir": {
                "Adhyabhau": {
                    "SaveNote": "When you roll a success on a Will save against an emotion effect, you get a critical success instead."
                },
                "BloodlettingFangs": {
                    "AttackNote": "Your fangs Strike deals an additional [[/r 1d4[bleed]]] on a critical hit."
                }
            },
            "DivineAlly": {
                "AllowedDrops": "champion class feature",
                "Prompt": "Select a divine ally."
            },
            "DragonDisciple": {
                "DragonChoice": {
                    "Black": "Black Dragon",
                    "Blue": "Blue Dragon",
                    "Brass": "Brass Dragon",
                    "Brine": "Brine Dragon",
                    "Bronze": "Bronze Dragon",
                    "Cloud": "Cloud Dragon",
                    "Copper": "Copper Dragon",
                    "Crystal": "Crystal Dragon",
                    "Forest": "Forest Dragon",
                    "Gold": "Gold Dragon",
                    "Green": "Green Dragon",
                    "Magma": "Magma Dragon",
                    "Red": "Red Dragon",
                    "Sea": "Sea Dragon",
                    "Silver": "Silver Dragon",
                    "Sky": "Sky Dragon",
                    "Sovereign": "Sovereign Dragon",
                    "Umbral": "Umbral Dragon",
                    "Underworld": "Underworld Dragon",
                    "White": "White Dragon"
                },
                "Prompt": "Select a dragon.",
                "ScalesOfTheDragon": {
                    "BracersOfArmor": "Scales of the Dragon w/ Bracers of Armor",
                    "ExplorersClothing": "Scales of the Dragon w/ Explorer's Clothing",
                    "MageArmor": "Scales of the Dragon w/ Mage Armor"
                }
            },
            "Druid": {
                "DruidicOrder": {
                    "Prompt": "Select a druidic order."
                }
            },
            "Dwarf": {
                "DeathWardenDwarf": {
                    "Note": "When you roll a success against a necromancy effect, you get a critical success instead."
                },
                "DwarvenClan": {
                    "Aringeld": "Clan Aringeld",
                    "Breakiron": "Clan Breakiron",
                    "Firecask": "Clan Firecask",
                    "Gelderon": "Clan Gelderon",
                    "Grimmark": "Clan Grimmark",
                    "Ironfist": "Clan Ironfist",
                    "Molgrade": "Clan Molgrade",
                    "Oriddus": "Clan Oriddus",
                    "Prompt": "Select a dwarven clan.",
                    "Runebinder": "Clan Runebinder",
                    "Stonefist": "Clan Stonefist",
                    "Tolorr": "Clan Tolorr",
                    "Vanderholl": "Clan Vanderholl"
                },
                "ElementalHeart": {
                    "Prompt": "Pick the type of your Elemental Heart"
                },
                "ForgeBlessedShot": {
                    "Note": "Ignore your target's @UUID[Compendium.pf2e.conditionitems.Item.DmAIPqOBomZ7H95W]{Concealed} condition, as well as your target's lesser, standard, and greater cover."
                },
                "KneelForNoGod": {
                    "Note": "When you roll a success against a divine effect, you get a critical success instead."
                },
                "RockRunner": {
                    "Note": "When you use the Acrobatics skill to Balance on narrow surfaces or uneven ground made of stone or earth, you aren't flat-footed, and when you roll a success at one of these Acrobatics checks, you get a critical success instead."
                },
                "SparkFist": {
                    "Note": "Each time you succeed on a fist Strike, you take [[/r (1+@weapon.system.runes.striking)[fire]]]{fire damage}."
                },
                "TombWatchersGlare": {
                    "Note": "When you critically hit an undead creature, they are @UUID[Compendium.pf2e.conditionitems.Item.MIRkyAjyBeXivMa7]{Enfeebled 1} for 1 round"
                },
                "VengefulHatred": {
                    "Prompt": "Choose an ancestral foe."
                }
            },
            "EldritchArcher": {
                "ArrowOfDeath": {
                    "Note": "On a critical hit, the target must also succeed at a @Check[type:fortitude|dc:resolve(@actor.attributes.classOrSpellDC.value)|traits:death,incapacitation] saving throw, or be immediately slain."
                },
                "EnchantingArrow": {
                    "Note": "On a critical hit, the target also becomes @UUID[Compendium.pf2e.conditionitems.Item.dfCMdR4wnpbYNTix]{Stunned 1}."
                }
            },
            "Elf": {
                "Atavism": {
                    "Prompt": "Select an elf heritage."
                },
                "BrightnessSeeker": {
                    "Label": "Call Upon the Brightness",
                    "Prompt": "Select the outcome of your Augury.",
                    "Weal": "Weal",
                    "WealAndWoe": "Weal and Woe",
                    "Woe": "Woe"
                },
                "DemonbaneWarrior": {
                    "Note": "If your actions force a demon to take damage from its sin vulnerability, increase that damage by [[/r 2]]"
                },
                "UnwaveringMien": {
                    "Note": "Treat your saving throws against effects that would cause you to fall asleep as one degree of success better."
                },
                "Woodcraft": {
                    "Note": "When in a forest or jungle environment, if you roll a critical failure on a Survival skill check to Sense Direction, Subsist, or Cover Tracks, you get a failure instead, and if you roll a success, you get a critical success instead."
                }
            },
            "Equipment": {
                "BoastfulHunter": {
                    "BoredLabel": "The Boastful Hunter is Bored",
                    "InsultedLabel": "The Boastful Hunter is Insulted",
                    "MisfireNote": "All attacks with an insulted <em>boastful hunter</em> incur a @Check[type:flat|dc:5] misfire chance until the weapon is appeased."
                },
                "BravosBrew": {
                    "Greater": {
                        "FearLabel": "Greater Bravo's Brew (Vs. Fear)"
                    },
                    "Lesser": {
                        "FearLabel": "Lesser Bravo's Brew (Vs. Fear)"
                    },
                    "Moderate": {
                        "FearLabel": "Moderate Bravo's Brew (Vs. Fear)"
                    }
                },
                "DeckOfDestiny": {
                    "MatchingSuitPrompt": "Is the drawn card's suit related the check?",
                    "WealOrWoePrompt": "Select Weal or Woe."
                },
                "EagleEyeElixir": {
                    "Greater": {
                        "SecretLabel": "Greater Eagle Eye Elixir (To Find Secret Doors or Traps)"
                    },
                    "Lesser": {
                        "SecretLabel": "Lesser Eagle Eye Elixir (To Find Secret Doors or Traps)"
                    },
                    "Major": {
                        "SecretLabel": "Major Eagle Eye Elixir (To Find Secret Doors or Traps)"
                    },
                    "Moderate": {
                        "SecretLabel": "Moderate Eagle Eye Elixir (To Find Secret Doors or Traps)"
                    }
                },
                "NosoiCharm": {
                    "PerformanceLabel": "Nosoi Charm (Play an instrument, orate or sing)",
                    "RequestLabel": "Nosoi Charm (Request)"
                },
                "PhantomShroud": {
                    "StrikeLabel": "Ghostly Hand"
                },
                "ScapularOfShields": {
                    "CriticalImmunityLabel": "Activate Scapular of Shields to gain critical immunity.",
                    "ResistAllLabel": "Activate Scapular of Shields to gain resistance to all damage."
                }
            },
            "ExemplaryFinisher": {
                "Battledancer": "You can Step as a free action immediately after the finisher.",
                "Braggart": "If the foe was temporarily immune to your @UUID[Compendium.pf2e.actionspf2e.Item.2u915NdUyQan6uKF]{Demoralize}, their temporary immunity ends.",
                "Fencer": "The foe is @UUID[Compendium.pf2e.conditionitems.Item.AJh5ex99aV6VTggg]{Flat-Footed} until your next turn.",
                "Name": "Exemplary Finisher",
                "Wit": "The foe takes a -2 circumstance penalty to attack rolls against you until the start of your next turn."
            },
            "FanesFourberie": {
                "Prompt": "Treat Cards as darts or daggers?"
            },
            "Fetchling": {
                "DeepFetchling": {
                    "Prompt": "Select a type of energy to resist."
                }
            },
            "Fighter": {
                "DoubleSlice": {
                    "SecondAttackLabel": "Double Slice Second Attack"
                }
            },
            "FighterWeaponMasteryLegend": {
                "Advanced": {
                    "axe": "Advanced Axes",
                    "bomb": "Advanced Bombs",
                    "bow": "Advanced Bows",
                    "brawling": "Advanced Brawling",
                    "club": "Advanced Clubs",
                    "dart": "Advanced Darts",
                    "firearm": "Advanced Firearms",
                    "flail": "Advanced Flails",
                    "hammer": "Advanced Hammers",
                    "knife": "Advanced Knives",
                    "pick": "Advanced Picks",
                    "polearm": "Advanced Polearms",
                    "shield": "Advanced Shields",
                    "sling": "Advanced Slings",
                    "spear": "Advanced Spears",
                    "sword": "Advanced Swords"
                },
                "SimpleMartial": {
                    "axe": "Simple & Martial Axes",
                    "bomb": "Simple & Martial Bombs",
                    "bow": "Simple & Martial Bows",
                    "brawling": "Simple & Martial Brawling",
                    "club": "Simple & Martial Clubs",
                    "dart": "Simple & Martial Darts",
                    "firearm": "Simple & Martial Firearms",
                    "flail": "Simple & Martial Flails",
                    "hammer": "Simple & Martial Hammers",
                    "knife": "Simple & Martial Knives",
                    "pick": "Simple & Martial Picks",
                    "polearm": "Simple & Martial Polearms",
                    "shield": "Simple & Martial Shields",
                    "sling": "Simple & Martial Slings",
                    "spear": "Simple & Martial Spears",
                    "sword": "Simple & Martial Swords"
                }
            },
            "Fleshwarp": {
                "CoatingOfSlime": {
                    "CriticalHit": "On a critical hit, the target takes [[/r 1d4[persistent,acid]]]."
                },
                "LivingWeapon": {
                    "Prompt": "Select a part of your form to use as a weapon."
                },
                "MutateWeapon": {
                    "Accuracy": "Gain +1 status bonus to attacks",
                    "Bonus": "Select a bonus.",
                    "Reach": "Gain reach 10",
                    "Target": "Select one of your living weapons."
                }
            },
            "FollowTheExpert": {
                "Prompt": "Select expert's proficiency in skill."
            },
            "GameHunterDedication": {
                "TargetHuntedPrey": "Target is your Hunted Prey (Animal, Beast, or Dragon Only)"
            },
            "Ganzi": {
                "Irrepressible": {
                    "SaveNote": "When you roll a success on a save against an emotion or fear effect, you get a critical success instead."
                }
            },
            "GeneralTraining": {
                "Prompt": "Select a 1st-level general feat."
            },
            "Ghoul": {
                "FullySatiated": "Fully Satiated",
                "Satiated": "Satiated",
                "SickeningBite": {
                    "criticalSuccess": "When you critically hit a creature with your jaws, the creature is @UUID[Compendium.pf2e.conditionitems.Item.fesd1n5eVhpCSS18]{Sickened 1}. This is a disease effect.",
                    "success": "You can end your satiation to make the target @UUID[Compendium.pf2e.conditionitems.Item.fesd1n5eVhpCSS18]{Sickened 1}"
                }
            },
            "Gnome": {
                "GrimInsight": {
                    "SaveNote": "When you roll a success on a saving throw against a fear effect, you get a critical success instead, and the source of the fear effect is @UUID[Compendium.pf2e.conditionitems.Item.AJh5ex99aV6VTggg]{Flat-Footed} to you until the end of your next turn."
                }
            },
            "Goblin": {
                "ChosenOfLamashtu": {
                    "Prompt": "Select a goblin heritage."
                },
                "CityScavenger": {
                    "EarnIncome": "City Scavenger - Earn Income"
                },
                "ExtraSquishy": {
                    "Note": "If you roll a success to Squeeze, you get a critical success instead."
                },
                "RecklessAbandon": {
                    "Note": "If you roll a failure or critical failure on a saving throw against a harmful effect, you get a success instead."
                },
                "TorchGoblin": {
                    "Note": "As long as you are suffering persistent fire damage, all your melee attacks against adjacent creatures deal an additional [[/r 1[fire]]]{1 Fire Damage} per weapon damage die."
                },
                "ScaldingSpit": {
                    "BoilingSpit": "Boiling Spit"
                }
            },
            "GoldenBladeOfMzali": {
                "ElementalFormLabel": "You have cast elemental form using the Golden Blade of Mzali",
                "LitLabel": "Golden Blade of Mzali is lit",
                "PersistentDamageNote": "Unlike normal when taking two types of persistent damage, a creature needs only a single successful flat check to remove both the fire and bleed damage."
            },
            "Gunslinger": {
                "Way": {
                    "Prompt": "Select a way.",
                    "Spellshot": "Way of the Spellshot (Archetype)"
                }
            },
            "HalfElf": {
                "EarnedGlory": {
                    "Note": "If you roll a critical failure when you Make an Impression on an elf, you get a failure instead."
                }
            },
            "Halfling": {
                "Innocuous": {
                    "Note": "If you fail a Deception check to Create a Diversion, humanoid creatures aren't aware that you were trying to trick them unless you get a critical failure on your roll."
                },
                "KeenEyes": {
                    "Label": "Seek Hidden or Undetected Creature Within 30 Feet"
                },
                "SureFeet": {
                    "BalanceNote": "If you roll a success on an Acrobatics check to Balance, you get a critical success instead. You're not flat-footed when you attempt to Balance.",
                    "ClimbNote": "If you roll a success on an Athletics check to Climb, you get a critical success instead. You're not flat-footed when you attempt to Climb."
                }
            },
            "HarrowChosen": {
                "Misaligned": "Misaligned",
                "PartialMatch": "Partial Match",
                "Prompt": "Does your card match your alignment?",
                "TrueMatch": "True Match",
                "Unmatched": "Unmatched"
            },
            "HarrowCourt": {
                "Fiend": {
                    "ToggleLabel": "Repeating a non-strike action"
                },
                "BooksSuitPrompt": "Was the drawn card from Books?"
            },
            "HarrowDeck": {
                "HarrowSuits": {
                    "Books": "Books",
                    "Crowns": "Crowns",
                    "Hammers": "Hammers",
                    "Keys": "Keys",
                    "Shields": "Shields",
                    "Stars": "Stars"
                },
                "Prompt": "Select a harrow suit."
            },
            "Hobgoblin": {
                "AgonizingRebuke": {
                    "Note": "When you successfully Demoralize a foe, that foe takes [[/r 1d4[mental]]]{1d4 mental damage} at the start of each of its turns as long as it remains Frightened and continues to engage in combat with you. If you have master proficiency in Intimidation, the damage increases to [[/r 2d4[mental]]]{2d4}, and if you have legendary proficiency, the damage increases to [[/r 3d4[mental]]]{3d4}."
                },
                "CantorianReinforcement": {
                    "Note": "When you succeed at a saving throw against a disease or poison, you reduce the stage by 2 (or 1 for a virulent disease or poison), and when you critically succeed, you reduce the stage by 3 (or 2 for a virulent disease or poison)."
                },
                "WarConditioning": {
                    "Prompt": "Select a movement type."
                }
            },
            "HouseOfPerfection": {
                "Label": "House of Perfection",
                "Prompt": "Select a House of Perfection.",
                "UnblinkingFlame": "Unblinking Flame",
                "UnbreakingWaves": "Unbreaking Waves",
                "UnfoldingWind": "Unfolding Wind",
                "UntwistingIron": "Untwisting Iron"
            },
            "Human": {
                "SaocAstrology": {
                    "Prompt": "Select the circumstance penalty or bonus you obtained when using the Saoc Astrology action."
                },
                "VikingShieldbearer": {
                    "Prompt": "Select a weapon to become trained in."
                },
                "WitchWarden": {
                    "SaveNote": " If you roll a success on a saving throw against a curse or a spell cast by a witch or hag, you get a critical success instead."
                }
            },
            "HuntPrey": {
                "FirstHitDamage": "First Hit on Hunted Prey",
                "FirstHitSwitch": "Hitting Hunted Prey for the First Time This Round",
                "SeekHuntedPrey": "To Seek hunted prey",
                "TargetHuntedPrey": "Target is your Hunted Prey",
                "TrackHuntedPrey": "To Track hunted prey"
            },
            "Ifrit": {
                "Lavasoul": {
                    "MagmaSpike": "Magma Spike",
                    "MagmaSpikeCriticalSpecialization": "Instead of the normal critical specialization effect, the target takes [[/r 1d6[persistent,fire]]] damage; you gain a bonus on this persistent damage equal to your item bonus to attack rolls on unarmed attacks."
                }
            },
            "Inventor": {
                "Innovation": {
                    "Armor": {
                        "AllowedDrops": "level-zero unique armor",
                        "Prompt": "Select an armor innovation."
                    },
                    "Construct": {
                        "Prompt": "Select a construct innovation."
                    },
                    "Prompt": "Select an innovation.",
                    "Weapon": {
                        "Prompt": "Select a weapon innovation."
                    }
                },
                "Modification": {
                    "Breakthrough": {
                        "AllowedDrops": "7th-level or lower inventor class feature",
                        "Prompt": "Select a breakthrough modification."
                    },
                    "Initial": {
                        "AllowedDrops": "1st-level inventor class feature",
                        "Prompt": "Select an initial modification."
                    },
                    "InnovationCollapsed": "Innovation Collapsed",
                    "NonlethalBluntShot": "Nonlethal Blunt Shot",
                    "NonlethalModularHead": "Nonlethal Modular Head",
                    "NonlethalPacificationTools": "Nonlethal Pacification Tools"
                }
            },
            "Investigator": {
                "Methodology": {
                    "Prompt": "Select a methodology."
                },
                "PursueALead": {
                    "Label": "Investigating a designated subject with Pursue a Lead"
                }
            },
            "Kineticist": {
                "Impulse": {
                    "Prompt": "Select an Impulse."
                },
                "KineticGate": {
                    "DualGate": "Dual Gate",
                    "ExpandThePortal": "Expand the Portal",
                    "ForkThePath": "Fork the Path",
                    "Junction": {
                        "AuraJunction": "Aura Junction",
                        "CriticalBlast": "Critical Blast",
                        "ElementalResistance": "Elemental Resistance",
                        "ImpulseJunction": "Impulse Junction",
                        "SkillJunction": "Skill Junction"
                    },
                    "Prompt": {
                        "Element": "Select an element.",
                        "ExpandElement": "Select an element to expand.",
                        "Gate": "Select a kinetic gate.",
                        "Impulse": "Select an impulse feat.",
                        "Junction": "Select a gate junction.",
                        "Threshold": "Select a gate's threshold."
                    },
                    "SingleGate": "Single Gate"
                }
            },
            "Kobold": {
                "DragonbloodParagon": {
                    "Dracomancer": "Dracomancer",
                    "KoboldBreath": "Kobold Breath",
                    "StrongjawKobold": "Strongjaw Kobold",
                    "VenomtailKobold": "Venomtail Kobold"
                },
                "DragonsPresence": {
                    "Note": "When you roll a success on a saving throw against a fear effect, you get a critical success instead. When you roll a failure against a fear effect, you get a critical failure instead."
                }
            },
            "Label": {
                "DamageType": "Damage Type",
                "Enter": "Enter",
                "Exit": "Exit",
                "ResistanceType": "Resistance Type",
                "SecondAttempt": "Second Attempt",
                "ThirdAttempt": "Third Attempt"
            },
            "Leshy": {
                "Seedpod": {
                    "Note": "On a critical hit, a seedpod bursts, issuing forth a tangle of vegetation that imposes a -10-foot circumstance penalty on the target's Speed for 1 round. @UUID[Compendium.pf2e.feat-effects.Item.wQDHpOKY3GZqvS2v]{Effect: Seedpod}"
                },
                "ThornedSeedpod": {
                    "Note": "When you critically succeed at a seedpod Strike, vines twist and stab your foe, dealing [[/r 1d4[persistent,piercing]]]"
                }
            },
            "Lich": {
                "HandOfTheLich": {
                    "Note": "The creature is @UUID[Compendium.pf2e.conditionitems.Item.xYTAsEpcJE1Ccni3]{Slowed 1} until the end of your next turn unless it succeeds at a @Check[type:fortitude|dc:resolve(@actor.attributes.spellDC.value)] save against your spell DC."
                }
            },
            "LitCandle": "Candle is lit",
            "LitCandlecap": "Candlecap is lit",
            "LitFirePoi": "Fire Poi is lit",
            "LitTorch": "Torch is lit",
            "Lizardfolk": {
                "GuidedByTheStars": {
                    "Prompt": "Select saving throw or skill."
                },
                "ParthenogenicHatchling": {
                    "Note": "Each of your successful saving throws against a disease reduces its stage by 2, or by 1 for a virulent disease. Each critical success against an ongoing disease reduces its stage by 3, or by 2 for a virulent disease."
                }
            },
            "MagicalExperiment": {
                "EnhancedSenses": "Enhanced Senses",
                "ResistantSkin": "Resistant Skin",
                "TouchTelepathy": "Touch Telepathy"
            },
            "Magus": {
                "ArcaneCascade": {
                    "WeaponDamage": "Weapon Damage"
                },
                "HybridStudy": {
                    "Prompt": "Select a hybrid study."
                },
                "SparklingTarge": {
                    "DefendingLabel": "Defending against magic"
                }
            },
            "MarkForDeath": {
                "DeceiveMark": "To use Deception to Feint your Mark",
                "SeekMark": "To Seek your Mark",
                "TargetMark": "Target is Marked for Death"
            },
            "Marshal": {
                "DreadMarshalStance": {
                    "Title": "Dread Marshal Aura",
                    "Note": "When you critically hit an enemy with a Strike, that enemy is @UUID[Compendium.pf2e.conditionitems.Item.TBSHQspnbcqxsmjL]{Frightened 1}."
                }
            },
            "MartialProficiency": {
                "AdvancedAzarketiWeapons": "Advanced Azarketi Weapons",
                "AdvancedCatfolkWeapons": "Advanced Catfolk Weapons",
                "AdvancedConrasuWeapons": "Advanced Conrasu Weapons",
                "AdvancedDwarfWeapons": "Advanced Dwarven Weapons",
                "AdvancedElfWeapons": "Advanced Elven Weapons",
                "AdvancedFirearmsCrossbows": "Advanced Firearms & Crossbows",
                "AdvancedGeniekinWeapons": "Advanced Geniekin Weapons",
                "AdvancedGhoranWeapons": "Advanced Ghoran Weapons",
                "AdvancedGnollWeapons": "Advanced Gnoll Weapons",
                "AdvancedGnomeWeapons": "Advanced Gnome Weapons",
                "AdvancedGoblinWeapons": "Advanced Goblin Weapons",
                "AdvancedGrippliWeapons": "Advanced Grippli Weapons",
                "AdvancedGroup": {
                    "axe": "Advanced Axes",
                    "bomb": "Advanced Bombs",
                    "bow": "Advanced Bows",
                    "brawling": "Advanced Brawling",
                    "club": "Advanced Clubs",
                    "dart": "Advanced Darts",
                    "firearm": "Advanced Firearms",
                    "flail": "Advanced Flails",
                    "hammer": "Advanced Hammers",
                    "knife": "Advanced Knives",
                    "pick": "Advanced Picks",
                    "polearm": "Advanced Polearms",
                    "shield": "Advanced Shields",
                    "sling": "Advanced Slings",
                    "spear": "Advanced Spears",
                    "sword": "Advanced Swords"
                },
                "AdvancedHalflingWeapons": "Advanced Halfling Weapons",
                "AdvancedHobgoblinWeapons": "Advanced Hobgoblin Weapons",
                "AdvancedKoboldWeapons": "Advanced Kobold Weapons",
                "AdvancedOrcWeapons": "Advanced Orc Weapons",
                "AdvancedTenguWeapons": "Advanced Tengu Weapons",
                "AdvancedVanaraWeapons": "Advanced Vanara Weapons",
                "AdvancedVishkanyaWeapons": "Advanced Vishkanya Weapons",
                "MartialAzarketiWeapons": "Martial Azarketi Weapons",
                "MartialBombsFirearms": "Martial Bombs & Firearms",
                "MartialCatfolkWeapons": "Martial Catfolk Weapons",
                "MartialConrasuWeapons": "Martial Conrasu Weapons",
                "MartialDwarfWeapons": "Martial Dwarven Weapons",
                "MartialElfWeapons": "Martial Elven Weapons",
                "MartialFirearmsCrossbows": "Martial Firearms & Crossbows",
                "MartialGeniekinWeapons": "Martial Geniekin Weapons",
                "MartialGhoranWeapons": "Martial Ghoran Weapons",
                "MartialGnollWeapons": "Martial Gnoll Weapons",
                "MartialGnomeWeapons": "Martial Gnome Weapons",
                "MartialGoblinWeapons": "Martial Goblin Weapons",
                "MartialGrippliWeapons": "Martial Grippli Weapons",
                "MartialGroup": {
                    "axe": "Martial Axes",
                    "bomb": "Martial Bombs",
                    "bow": "Martial Bows",
                    "brawling": "Martial Brawling",
                    "club": "Martial Clubs",
                    "dart": "Martial Darts",
                    "firearm": "Martial Firearms",
                    "flail": "Martial Flails",
                    "hammer": "Martial Hammers",
                    "knife": "Martial Knives",
                    "pick": "Martial Picks",
                    "polearm": "Martial Polearms",
                    "shield": "Martial Shields",
                    "sling": "Martial Slings",
                    "spear": "Martial Spears",
                    "sword": "Martial Swords"
                },
                "MartialHalflingWeapons": "Martial Halfling Weapons",
                "MartialHobgoblinWeapons": "Martial Hobgoblin Weapons",
                "MartialKoboldWeapons": "Martial Kobold Weapons",
                "MartialOrcWeapons": "Martial Orc Weapons",
                "MartialTenguWeapons": "Martial Tengu Weapons",
                "MartialVanaraWeapons": "Martial Vanara Weapons",
                "MartialVishkanyaWeapons": "Martial Vishkanya Weapons",
                "MonasticArchery": "Monastic Archery",
                "SimpleBombsFirearms": "Simple Bombs & Firearms",
                "SimpleFirearmsCrossbows": "Simple Firearms & Crossbows",
                "SimpleMartialBows": "Simple & Martial Bows",
                "SimpleMartialTwoHandedMeleeWeapons": "Simple & Martial Two-Handed Melee Weapons"
            },
            "MechanicalTorch": {
                "Label": "Mechanical Torch is lit",
                "LitCone": "Cone",
                "LitRadius": "Radius"
            },
            "Mindmoppet": {
                "BrokenShell": "Shell is Broken"
            },
            "Monk": {
                "DragonRoar": {
                    "Label": "First attack vs. frightened creature"
                },
                "OneInchPunch": {
                    "ThreeActionLabel": "One Inch Punch (Three Actions)",
                    "TwoActionLabel": "One Inch Punch (Two Actions)"
                },
                "SacredKi": {
                    "Prompt": "Choose your aligned damage."
                },
                "StunningFist": {
                    "Note": "The target must succeed at a @Check[type:fortitude|dc:resolve(@actor.system.proficiencies.classDCs.monk.value)|traits:incapacitation|overrideTraits:true] save against your class DC or be @UUID[Compendium.pf2e.conditionitems.Item.dfCMdR4wnpbYNTix]{Stunned 1} (or @UUID[Compendium.pf2e.conditionitems.Item.dfCMdR4wnpbYNTix]{Stunned 3} on a critical failure)."
                },
                "WolfDrag": {
                    "Note": "If the attack succeeds, you knock the target @UUID[Compendium.pf2e.conditionitems.Item.j91X7x0XSomq8d60]{Prone}."
                }
            },
            "MountainStance": {
                "BracersOfArmor": "Mountain Stance w/ Bracers of Armor",
                "ExplorersClothing": "Mountain Stance w/ Explorer's Clothing",
                "MageArmor": "Mountain Stance w/ Mage Armor"
            },
            "Multiclass": {
                "Prompt": {
                    "LevelOneOrTwoClassFeat": "Select a 1st or 2nd-level class feat.",
                    "AdvancedMulticlassFeat": "Select a class feat up to half your character level."
                },
                "AllowedDrops": {
                    "LevelOneOrTwoClassFeat": "a 1st or 2nd-level class feat.",
                    "AdvancedMulticlassFeat": "a class feat up to half your character level."
                }
            },
            "Multitalented": {
                "Prompt": "Select a multiclass dedication feat."
            },
            "Mummy": {
                "AccursedTouch": {
                    "Note": {
                        "Base": "The creature takes [[/r 2d6[persistent,negative]]] @UUID[Compendium.pf2e.conditionitems.Item.lDVqvLKA6eF3Df60]{Persistent negative Damage}. While the creature has this persistent damage, it's also @UUID[Compendium.pf2e.conditionitems.Item.e1XGnhKNSQIm5IXg]{Stupefied 1}.",
                        "FourteenthLevel": "The creature takes [[/r 3d6[persistent,negative]]] @UUID[Compendium.pf2e.conditionitems.Item.lDVqvLKA6eF3Df60]{Persistent negative Damage}. While the creature has this persistent damage, it's also @UUID[Compendium.pf2e.conditionitems.Item.e1XGnhKNSQIm5IXg]{Stupefied 1}.",
                        "TwentiethLevel": "The creature takes [[/r 4d6[persistent,negative]]] @UUID[Compendium.pf2e.conditionitems.Item.lDVqvLKA6eF3Df60]{Persistent negative Damage}. While the creature has this persistent damage, it's also @UUID[Compendium.pf2e.conditionitems.Item.e1XGnhKNSQIm5IXg]{Stupefied 1}."
                    }
                },
                "Terrain": {
                    "Arctic": "Arctic",
                    "Desert": "Desert",
                    "Mountain": "Mountain",
                    "Prompt": "Select a bound terrain.",
                    "Swamp": "Swamp"
                }
            },
            "Nagaji": {
                "VenomSpit": {
                    "CriticalNote": "The target takes [[/r (1+@weapon.system.runes.striking)[persistent,poison]]]{persistent poison damage} equal to the number of weapon damage dice",
                    "HoodedNote": "The target is also @UUID[Compendium.pf2e.conditionitems.Item.TkIyaNPgTZFBCCuh]{Dazzled} until the start of your next turn.",
                    "StrikeLabel": "Venomous Spit"
                }
            },
            "Obcisidaemon": {
                "ConsumeSoul": {
                    "EmpowerSpell": "Empower Spell",
                    "EmpowerWeapon": "Empower Weapon",
                    "Prompt": "Empower a Spell or Weapon?"
                }
            },
            "Oracle": {
                "Mystery": {
                    "Prompt": "Select a mystery."
                }
            },
            "Orc": {
                "HoldMark": {
                    "Axe": "Axe (Axe or Pick).",
                    "Prompt": "Choose the shape of your hold mark.",
                    "Shield": "Shield (Hammer or Shield).",
                    "Torch": "Torch (Bomb or Knife)."
                },
                "OrcWarmask": {
                    "Gods": "The Gods",
                    "Land": "The Land",
                    "Magic": "Magic",
                    "Prompt": "Choose the source of your warmask's power.",
                    "Unknown": "The Unknown"
                }
            },
            "OverwhelmingBlow": {
                "CriticalHit": "Critically hit with Overwhelming Blow"
            },
            "PackAttack": {
                "Label": "Target is Within Range of At Least Two Allies"
            },
            "Poppet": {
                "WashOut": {
                    "Note": "Each time you succeed at a Fortitude save against an ongoing poison, you reduce its stage by 2, or by 1 against a virulent poison. Each critical success you achieve against an ongoing poison reduces its stage by 3, or by 2 against a virulent poison."
                }
            },
            "PowderPunchStance": {
                "Label": "First melee strike this round",
                "Note": "The target is pushed back an additional 5 feet."
            },
            "PreciseStrike": {
                "Finisher": "Finisher"
            },
            "Prompt": {
<<<<<<< HEAD
=======
                "AdvancedMulticlassFeat": "Select a class feat up to half your character level.",
                "Alignment": "Select an alignment.",
>>>>>>> e9e57534
                "CantripOrNonCantrip": "Select cantrip or non-cantrip spell.",
                "ClassDCAbilityScore": "Select the class DC's ability score.",
                "ConsciousMind": "Select a conscious mind.",
                "CreatureSize": "Select a creature size.",
                "DamageType": "Select a damage type.",
                "DegreeOfSuccess": "Select the degree of success.",
                "Deity": "Select a deity.",
                "DeitysDomain": "Select a deity's domain.",
                "DragonBreathWeapon": "Select a dragon's breath weapon.",
                "Element": "Select an element.",
                "EnergyType": "Select an energy type.",
                "EvolutionFeat": "Select a first evolution feat.",
                "Feat": "Select a feat.",
                "FirstImplement": "Select a first implement.",
                "Lesson": "Select a lesson.",
                "LevelOneClassFeat": "Select a 1st-level class feat.",
                "Material": "Select a material.",
                "PathToPerfection": "Select a path to perfection.",
                "Rune": "Select a Rune.",
                "SecondImplement": "Select a second implement.",
                "Shillelagh": "Select a club or staff.",
                "Skill": "Select a skill.",
                "SkillFeat": "Select a skill feat.",
                "SubconsciousMind": "Select a subconscious mind.",
                "ThirdImplement": "Select a third implement.",
                "VersatileTrait": "Select a versatile damage type.",
                "UnarmedAttack": "Select an unarmed attack.",
                "Weapon": "Select a weapon.",
                "WeaponGroup": "Select a weapon group.",
                "WeaponOrUnarmed": "Select a weapon or unarmed strike.",
                "WildShape": "Select a form effect."
            },
            "Psychic": {
                "UnleashPsyche": {
                    "DamageLabel": "Casting a spell from Psychic Spellcasting"
                }
            },
            "Ranger": {
                "HamstringingStrike": {
                    "Note": "If you hit your prey, the creature takes a -5-foot status penalty to Speed. If you critically hit your prey, the creature takes a -10-foot status penalty to Speed.\n@UUID[Compendium.pf2e.feat-effects.Item.ESnzqtwSgahLcxg2]{Effect: Hamstringing Strike}",
                    "Prompt": "Select a hit result."
                },
                "HuntersEdge": {
                    "Prompt": "Select a hunter's edge.",
                    "FirstAttack": "First attack on hunted prey this round"
                }
            },
            "Ratfolk": {
                "LabRat": {
                    "Note": "If you roll a success on your saving throw against an elixir or poison, you get a critical success instead."
                },
                "WarrenNavigator": {
                    "Note": "When you Sense Direction, you get a result one degree of success better than you rolled."
                }
            },
            "RelicGift": {
                "DivineRetribution": {
                    "CriticalSuccess": "If the target is evil, it is also @UUID[Compendium.pf2e.conditionitems.Item.MIRkyAjyBeXivMa7]{Enfeebled 2} until the start of your next turn on a critical hit.",
                    "Success": "If the target is evil, it is also @UUID[Compendium.pf2e.conditionitems.Item.MIRkyAjyBeXivMa7]{Enfeebled 1} until the start of your next turn on a hit."
                }
            },
            "Rogue": {
                "DistractingFeint": {
                    "Text": "While a creature is flat-footed by your Feint, it also takes a -2 circumstance penalty to Perception checks and Reflex saves. @UUID[Compendium.pf2e.feat-effects.Item.7hRgBo0fRQBxMK7g]{Effect: Distracting Feint}"
                },
                "EldritchTrickster": {
                    "Prompt": "Select a spellcasting multiclass archetype."
                },
                "Racket": {
                    "Prompt": "Select a racket."
                },
                "TrainSkill": {
                    "Prompt": "Select a skill to become trained in."
                }
            },
            "SaveSuccessToCriticalSuccess": {
                "Fortitude": "When you roll a success on a Fortitude save, you get a critical success instead.",
                "Reflex": "When you roll a success on a Reflex save, you get a critical success instead.",
                "Will": "When you roll a success on a Will save, you get a critical success instead."
            },
            "ScionOfDomora": {
                "GuardiansEmbrace": {
                    "PhysicalAttackLabel": "Guarding Against a Physical Attack",
                    "ProtectionLabel": "Gain Resistance to Physical Attack"
                },
                "SpiritualFlurryNote": "Targets become @UUID[Compendium.pf2e.conditionitems.Item.AJh5ex99aV6VTggg]{Flat-Footed} until the end of your current turn."
            },
            "Shisk": {
                "PiercingQuills": {
                    "Note": "Your quills unarmed attack deals @Localize[PF2E.PersistentDamage.Bleed1d4.success] on a critical hit."
                },
                "Quills": "Quills"
            },
            "Shoony": {
                "EsteemedVisitor": {
                    "Note": "While you are in a settlement, when you roll a critical failure on a Diplomacy check to Gather Information or Make an Impression, you get a failure instead."
                },
                "FishseekerShoony": {
                    "Note": "If you roll a success on an attempt to Grab an Edge, you get a critical success instead; if you roll a critical failure, you get a failure instead."
                }
            },
            "SkillMastery": {
                "ExpertPrompt": "Select a skill to become expert in.",
                "MasterPrompt": "Select a skill to become master in."
            },
            "SmokingSword": {
                "StokeFlames": "Stoke Flames"
            },
            "SneakAttack": "Sneak Attack",
            "SnipersAim": {
                "Note": "Ignore the target's Concealed condition."
            },
            "SnipingDuoDedication": {
                "Label": "Sniping Duo partner hit target with a strike this round"
            },
            "Sorcerer": {
                "Bloodline": {
                    "Prompt": "Select a bloodline."
                }
            },
            "SoulWarden": {
                "SafeguardSoul": {
                    "Label": "Defending against manipulation of your soul"
                },
                "SpiralSworn": {
                    "Label": "Target possesses an imprisoned soul or has created undead"
                },
                "UndeadNearby": "Undead Nearby"
            },
            "SpecialtyCrafting": {
                "Alchemy": "Alchemy",
                "Artistry": "Artistry",
                "Blacksmithing": "Blacksmithing",
                "Bookmaking": "Bookmaking",
                "Glassmaking": "Glassmaking",
                "Leatherworking": "Leatherworking",
                "Pottery": "Pottery",
                "Prompt": "Select a specialty.",
                "Shipbuilding": "Shipbuilding",
                "Stonemasonry": "Stonemasonry",
                "Tailoring": "Tailoring",
                "Weaving": "Weaving",
                "Woodworking": "Woodworking"
            },
            "SpellEffectEvolutionSurge": {
                "Prompt": "Select an evolution.",
                "Sight": "Low-light vision and darkvision",
                "Amphibious": "Swim Speed",
                "Speed": "+20-foot status bonus to Speed",
                "Climb": "Climb Speed",
                "Fly": "Fly Speed"
            },
            "SpellEffectProtection": {
                "Prompt": "Choose which alignment trait you are protecting against."
            },
            "Spellheart": {
                "BeastmastersSigil": {
                    "AdjacentLabel": "Target adjacent to beastmaster's sigil summon"
                }
            },
            "SpellmastersResilience": {
                "Prompt": "Select a magical tradition to gain resistence in."
            },
            "Sprite": {
                "LuminousSprite": {
                    "Light": "Shed Light"
                },
                "SpritesSpark": {
                    "Draxie": "Euphoric Spark",
                    "Grig": "Dissonant Note",
                    "LuminousSprite": "Luminous Spark",
                    "Melixie": "Sting Shot",
                    "Nyktera": "Ultrasonic Pulse",
                    "Pixie": "Pixie Dust"
                }
            },
            "Stance": {
                "Attack": {
                    "CobraFang": "Cobra Fang",
                    "CraneWing": "Crane Wing",
                    "DragonTail": "Dragon Tail",
                    "FallingStone": "Falling Stone",
                    "FireTalon": "Fire Talon",
                    "FlashingSpark": "Flashing Spark",
                    "FlowingWave": "Flowing Wave",
                    "GorillaSlam": "Gorilla Slam",
                    "IronSweep": "Iron Sweep",
                    "LashingBranch": "Lashing Branch",
                    "ShadowGrasp": "Shadow Grasp",
                    "SkywardSlash": "Skyward Slash",
                    "StingingLash": "Stinging Lash",
                    "StumblingSwing": "Stumbling Swing",
                    "TigerClaw": "Tiger Claw",
                    "WindCrash": "Wind Crash",
                    "WolfJaws": "Wolf Jaws"
                }
            },
            "SteadyBalance": {
                "Note": "If you roll a success using the Balance action, you get a critical success instead."
            },
            "SterlingDynamo": {
                "AutomaticPercussive": "Automatic Percussive Striker Dynamo",
                "AutomaticPower": "Automatic Power Driver Dynamo",
                "Label": "Sterling Dynamo",
                "ManualPercussive": "Manual Percussive Striker Dynamo",
                "ManualPower": "Manual Power Driver Dynamo"
            },
            "SubstituteRoll": {
                "Assurance": "Assurance",
                "EffectType": "{type} ({substitution})"
            },
            "Suli": {
                "Dualborn": {
                    "FirstElement": "Pick your first element.",
                    "SecondElement": "Pick your second element."
                },
                "ElementalAssault": {
                    "Prompt": "Select an element."
                }
            },
            "Swashbuckler": {
                "Panache": "You gain @UUID[Compendium.pf2e.feat-effects.Item.uBJsxCzNhje8m8jj]{Panache}.",
                "Style": {
                    "Prompt": "Select a style."
                }
            },
            "TOTMToggle": {
                "FirstRangeIncrement": "Enable abilities that require a target within the first range increment.",
                "FlatFooted": "Enable abilities that require a flat-footed target",
                "Incorporeal": "Enable abilities that require an incorporeal target",
                "Undead": "Enable abilities that require an undead target",
                "Vampire": "Enable abilities that require a vampire target"
            },
            "Target": {
                "AgainstDemons": "Against Demons",
                "AgainstDevils": "Against Devils",
                "AgainstHumanoids": "Against Humanoids",
                "Necromancer": "Target is a necromancer"
            },
            "Tattoo": {
                "WildwoodInk": {
                    "Greater": {
                        "InForestLabel": "Wildwood Ink (Greater) (In Forest)"
                    },
                    "Major": {
                        "InForestLabel": "Wildwood Ink (Major) (In Forest)"
                    },
                    "Normal": {
                        "InForestLabel": "Wildwood Ink (In Forest)"
                    }
                }
            },
            "TerrainExpertise": {
                "Prompt": "Select a terrain."
            },
            "TerrainStalker": {
                "Rubble": "Rubble",
                "Snow": "Snow",
                "Underbrush": "Underbrush"
            },
            "Thaumaturge": {
                "Implement": {
                    "Amulet": "Amulet",
                    "Bell": "Bell",
                    "Chalice": "Chalice",
                    "Lantern": "Lantern",
                    "Mirror": "Mirror",
                    "Regalia": "Regalia",
                    "Tome": "Tome",
                    "Wand": "Wand",
                    "Weapon": "Weapon"
                },
                "TalismanEsoterica": "Talisman Esoterica"
            },
            "ToggleProperty": {
                "GourdHead": "Gourd Head: Increase perception DC",
                "TagTeam": "Flanking with another member of the Secret Society",
                "Triangulate": "Spotter can see target"
            },
            "TrapFinder": {
                "DefendingLabel": "Trap Finder (defending against traps)",
                "SearchLabel": "Trap Finder (searching for traps)"
            },
            "TrinityGeodeLabel": "Trinity Geode",
            "TwinnedDefense": {
                "Prompt": "Are you wielding a parry weapon?"
            },
            "TwoHanded": {
                "BastardSword": "Use Bastard Sword Two-Handed",
                "BattleLute": "Use Battle Lute Two-Handed",
                "Broom": "Use Broom Two-Handed",
                "Cane": "Use Cane Two-Handed",
                "Katana": "Use Katana Two-Handed",
                "Khakkhara": "Use Khakkhara Two-Handed",
                "ReinforcedStock": "Use Reinforced Stock Two-Handed",
                "RhokaSword": "Use Rhoka Sword Two-Handed",
                "Staff": "Use Staff Two-Handed"
            },
            "UndeadSlayer": {
                "SlayersPresence": {
                    "Note": "The target is @UUID[Compendium.pf2e.conditionitems.Item.sDPxOjQ9kx2RZE8D]{Fleeing} for 1 round."
                }
            },
            "Vampire": {
                "ViciousFangs": {
                    "Note": {
                        "Base": "Your fangs Strike deals an additional [[/r 1d6[bleed]]] @UUID[Compendium.pf2e.conditionitems.Item.lDVqvLKA6eF3Df60]{Persistent bleed Damage}.",
                        "FourteenthLevel": "Your fangs Strike deals an additional [[/r 2d6[bleed]]] @UUID[Compendium.pf2e.conditionitems.Item.lDVqvLKA6eF3Df60]{Persistent bleed Damage}.",
                        "TwentiethLevel": "Your fangs Strike deals an additional [[/r 3d6[bleed]]] @UUID[Compendium.pf2e.conditionitems.Item.lDVqvLKA6eF3Df60]{Persistent bleed Damage}."
                    }
                }
            },
            "VirtuosicPerformer": {
                "Acting": "Acting",
                "Comedy": "Comedy",
                "Dance": "Dance",
                "Keyboards": "Keyboards",
                "Oratory": "Oratory",
                "Percussion": "Percussion",
                "Prompt": "Select a type of performance.",
                "Singing": "Singing",
                "Strings": "Strings",
                "Winds": "Winds"
            },
            "Vishkanya": {
                "VenomResistantVishkanya": {
                    "PoisonSaveNote": "Each of your successful saving throws against a poison affliction reduces its stage by 2. Each critical success against an ongoing poison reduces its stage by 3.",
                    "VirulentSaveNote": "Each of your successful saving throws against a virulent poison affliction reduces its stage by 1. Each critical success against an ongoing virulent poison reduces its stage by 2."
                }
            },
            "VitalityManipulationStance": {
                "Note": "When you use Stunning Fist, instead of saving against being stunned, you can choose to have the target make a @Check[type:fortitude|dc:resolve(@actor.attributes.classDC.value)] save against your class DC with the following results. You must choose to do this before the target rolls its save.</p><hr><p><strong>Critical Success</strong> The target is unaffected.</p><p><strong>Success</strong> The target's muscles become temporarily weaker. For 1 round, the target is @UUID[Compendium.pf2e.conditionitems.Item.MIRkyAjyBeXivMa7]{Enfeebled 2}, and any time it attempts to take an action with the manipulate trait, the action is disrupted unless it succeeds at a flat check with a DC equal to 5 + its enfeebled value.</p><p><strong>Failure</strong> As success, but the duration is 1 minute.</p><p><strong>Critical Failure</strong> As success, but the duration is 1 minute, the flat check is DC 11, and the target takes -10-foot status penalty to all Speeds for the duration.</p>",
                "StrikeLabel": "Vitality Blast"
            },
            "WardenHuman": {
                "Fortitude": "Expert in Fortitude saves",
                "HitPoints": "4 Hit Points",
                "MediumArmor": "Trained in Medium Armor"
            },
            "WardingRune": {
                "Prompt": "Select a school of magic other than divination."
            },
            "WellspringMage": {
                "CriticalSuccess": "You temporarily recover an expended spell slot of any level of your choice. The temporary spell slot lasts for 1 minute, and if you don't use it by then, you experience an immediate @UUID[Compendium.pf2e.rollable-tables.RollTable.N0pDFNCffTe2Du39]{Wellspring Surge}.",
                "Failure": "You generate a @UUID[Compendium.pf2e.rollable-tables.RollTable.N0pDFNCffTe2Du39]{Wellspring Surge}, with a spell level chosen randomly among your top three levels of spell slots (or all your levels if you have fewer than three)",
                "Initiative": "When you roll initiative for a non-trivial combat encounter, as well as in other high-stress situations of the GM's choice, magic wells up within you. Attempt a @Check[type:flat|dc:6|traits:wellspring-magic].",
                "Success": "You temporarily recover an expended spell slot of a spell level chosen randomly among your top three levels of spell slots (or all your levels of spell slots if you have fewer than three). The slot lasts 3 rounds instead of 1 minute, otherwise you experience a @UUID[Compendium.pf2e.rollable-tables.RollTable.N0pDFNCffTe2Du39]{Wellspring Surge}."
            },
            "WildMorph": {
                "ElementalMatter": "Elemental Matter",
                "LongVines": "Long Vines",
                "Prompt": "Select a morph.",
                "PromptTwo": "Select a 2nd morph.",
                "PromptThree": "Select a 3rd morph.",
                "WildClaws": "Wild Claws",
                "WildJaws": "Wild Jaws",
                "Wings": "Wings"
            },
            "Witch": {
                "Patron": {
                    "Prompt": "Select a patron."
                }
            },
            "Wizard": {
                "ArcaneSchool": {
                    "Prompt": "Select an arcane school."
                },
                "ArcaneThesis": {
                    "Prompt": "Select an arcane thesis."
                },
                "Metamagic1": {
                    "Prompt": "Select a 1st-level wizard metamagic feat."
                }
            },
            "Zombie": {
                "Deteriorated": "Deteriorated"
            }
        },
        "Terrain": {
            "Aquatic": "Aquatic",
            "Arctic": "Arctic",
            "Desert": "Desert",
            "Forest": "Forest",
            "Mountain": "Mountain",
            "Plains": "Plains",
            "Sky": "Sky",
            "Swamp": "Swamp",
            "Underground": "Underground"
        },
        "UI": {
            "RuleElements": {
                "ChoiceSet": {
                    "Decline": "Decline",
                    "DragHomebrewItem": "Drag a homebrew item here if using one instead of the above options",
                    "HomebrewItem": "Homebrew Item",
                    "NoLabel": "No",
                    "Prompt": "Make a selection.",
                    "SaveLabel": "Save",
                    "SkillLabel": "Skill",
                    "YesLabel": "Yes"
                },
                "EffectTarget": {
                    "Prompt": "Choose the target of this effect."
                },
                "GrantItem": {
                    "AlreadyHasItem": "{actor} already has {item}, so it has not been added again."
                },
                "MarkTarget": {
                    "TargetToken": "Target a token by mouse-hovering one and pressing T. Press Escape to cancel.",
                    "Timeout": "Effect creation cancelled due to lack of target."
                },
                "Prompt": {
                    "NoSelectionMade": "No selection was made: {item} is inactive.",
                    "NoValidOptions": "{actor} has no valid options for {item}."
                }
            }
        }
    }
}<|MERGE_RESOLUTION|>--- conflicted
+++ resolved
@@ -2288,11 +2288,7 @@
                 "Finisher": "Finisher"
             },
             "Prompt": {
-<<<<<<< HEAD
-=======
-                "AdvancedMulticlassFeat": "Select a class feat up to half your character level.",
                 "Alignment": "Select an alignment.",
->>>>>>> e9e57534
                 "CantripOrNonCantrip": "Select cantrip or non-cantrip spell.",
                 "ClassDCAbilityScore": "Select the class DC's ability score.",
                 "ConsciousMind": "Select a conscious mind.",
