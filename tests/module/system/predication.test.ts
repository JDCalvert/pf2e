--- conflicted
+++ resolved
@@ -59,8 +59,7 @@
     });
 });
 
-<<<<<<< HEAD
-describe("Predication with numeric-comparison with mathematic operations return correct results", () => {
+describe("Predication with numeric-comparison with mathematic operations returns correct results", () => {
     test("add", () => {
         const predicate = new PredicatePF2e({ eq: ["foo", { add: ["bar", 2] }] });
         expect(predicate.test(["foo:1", "bar:1"])).toEqual(false);
@@ -90,10 +89,7 @@
     });
 });
 
-describe("Predication with conjunction and negation return correct results", () => {
-=======
 describe("Predication with conjunction and negation returns correct results", () => {
->>>>>>> e9e57534
     test("conjunction operator", () => {
         const predicate = new PredicatePF2e({ and: ["foo", "bar", "baz"] });
         expect(predicate.test(["foo"])).toEqual(false);
