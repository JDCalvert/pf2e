--- conflicted
+++ resolved
@@ -20,13 +20,8 @@
   // Assign actor/item classes.
   CONFIG.Item.entityClass = ItemPF2e;
   CONFIG.Actor.entityClass = ActorPF2e;
-<<<<<<< HEAD
   
   PlayerConfigPF2e.hookOnRenderSettings();  
-=======
-
-  PlayerConfigPF2e.hookOnRenderSettings();
->>>>>>> d7cf7777
 
   registerSettings();
   loadTemplates();
@@ -47,12 +42,9 @@
  * This function runs after game data has been requested and loaded from the servers, so entities exist
  */
 Hooks.once('setup', () => {
-<<<<<<< HEAD
   
   window.PF2e = new PF2e;
   
-=======
->>>>>>> d7cf7777
   // Localize CONFIG objects once up-front
   const toLocalize = [
     'abilities', 'skills', 'martialSkills', 'currencies', 'saves',
